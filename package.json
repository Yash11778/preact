--- conflicted
+++ resolved
@@ -3,13 +3,8 @@
   "version": "8.1.0",
   "description": "Fast 3kb React alternative with the same ES6 API. Components & Virtual DOM.",
   "main": "dist/preact.js",
-<<<<<<< HEAD
   "jsnext:main": "dist/preact.esm.js",
   "module": "dist/preact.esm.js",
-=======
-  "module": "dist/preact.esm.js",
-  "jsnext:main": "src/preact.js",
->>>>>>> 8621b188
   "dev:main": "dist/preact.dev.js",
   "minified:main": "dist/preact.min.js",
   "scripts": {
@@ -20,21 +15,13 @@
     "transpile:main": "rollup --environment FORMAT:umd -c config/rollup.config.js -m dist/preact.dev.js.map -n preact -o dist/preact.dev.js",
     "transpile:esm": "rollup --environment FORMAT:es -c config/rollup.config.js -m dist/preact.esm.js.map -o dist/preact.esm.js",
     "transpile:devtools": "rollup -c config/rollup.config.devtools.js -o devtools.js -m devtools.js.map",
-<<<<<<< HEAD
-    "transpile": "npm-run-all transpile:main transpile:devtools transpile:esm",
+    "transpile:debug": "babel debug/ -o debug.js -s",
+    "transpile": "npm-run-all transpile:main transpile:esm transpile:devtools transpile:debug",
     "optimize": "uglifyjs dist/preact.dev.js -c conditionals=false,sequences=false,loops=false,join_vars=false,collapse_vars=false --pure-funcs=Object.defineProperty --mangle-props --mangle-regex=\"/^(_|normalizedNodeName|nextBase|prev[CPS]|_parentC)/\" --name-cache config/properties.json -b width=120,quote_style=3 -o dist/preact.js -p relative --in-source-map dist/preact.dev.js.map --source-map dist/preact.js.map",
     "minify": "uglifyjs dist/preact.js -c collapse_vars,evaluate,screw_ie8,unsafe,loops=false,keep_fargs=false,pure_getters,unused,dead_code -m -o dist/preact.min.js -p relative --in-source-map dist/preact.js.map --source-map dist/preact.min.js.map",
     "strip:main": "jscodeshift --run-in-band -s -t config/codemod-strip-tdz.js dist/preact.dev.js && jscodeshift --run-in-band -s -t config/codemod-const.js dist/preact.dev.js",
     "strip:esm": "jscodeshift --run-in-band -s -t config/codemod-strip-tdz.js dist/preact.esm.js && jscodeshift --run-in-band -s -t config/codemod-const.js dist/preact.esm.js",
     "strip": "npm-run-all strip:main strip:esm",
-=======
-    "transpile:esm": "rollup -c config/rollup.config.esm.js -m dist/preact.esm.js.map -o dist/preact.esm.js",
-    "transpile:debug": "babel debug/ -o debug.js -s",
-    "transpile": "npm-run-all transpile:main transpile:esm transpile:devtools transpile:debug",
-    "optimize": "uglifyjs dist/preact.dev.js -c conditionals=false,sequences=false,loops=false,join_vars=false,collapse_vars=false --pure-funcs=Object.defineProperty --mangle-props --mangle-regex=\"/^(_|normalizedNodeName|nextBase|prev[CPS]|_parentC)/\" --name-cache config/properties.json -b width=120,quote_style=3 -o dist/preact.js -p relative --in-source-map dist/preact.dev.js.map --source-map dist/preact.js.map",
-    "minify": "uglifyjs dist/preact.js -c collapse_vars,evaluate,screw_ie8,unsafe,loops=false,keep_fargs=false,pure_getters,unused,dead_code -m -o dist/preact.min.js -p relative --in-source-map dist/preact.js.map --source-map dist/preact.min.js.map",
-    "strip": "jscodeshift --run-in-band -s -t config/codemod-strip-tdz.js dist/preact.dev.js && jscodeshift --run-in-band -s -t config/codemod-const.js dist/preact.dev.js && jscodeshift --run-in-band -s -t config/codemod-let-name.js dist/preact.dev.js",
->>>>>>> 8621b188
     "size": "node -e \"process.stdout.write('gzip size: ')\" && gzip-size dist/preact.min.js",
     "test": "npm-run-all lint --parallel test:mocha test:karma test:ts test:size",
     "test:ts": "tsc -p test/ts/",
@@ -121,14 +108,9 @@
     "npm-run-all": "^4.0.0",
     "phantomjs-prebuilt": "^2.1.7",
     "rimraf": "^2.5.3",
-<<<<<<< HEAD
     "rollup": "^0.41.0",
     "rollup-plugin-buble": "^0.15.0",
     "rollup-plugin-commonjs": "^8.0.2",
-=======
-    "rollup": "^0.40.0",
-    "rollup-plugin-babel": "^2.7.1",
->>>>>>> 8621b188
     "rollup-plugin-memory": "^2.0.0",
     "rollup-plugin-node-resolve": "^2.0.0",
     "sinon": "^2.2.0",
