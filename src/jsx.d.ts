// Users who only use Preact for SSR might not specify "dom" in their lib in tsconfig.json
/// <reference lib="dom" />

import {
	ClassAttributes,
	Component,
	ComponentChild,
	ComponentType,
	FunctionComponent,
	PreactDOMAttributes,
	VNode
} from './index';

type Defaultize<Props, Defaults> =
	// Distribute over unions
	Props extends any // Make any properties included in Default optional
		? Partial<Pick<Props, Extract<keyof Props, keyof Defaults>>> & // Include the remaining properties from Props
				Pick<Props, Exclude<keyof Props, keyof Defaults>>
		: never;

type Booleanish = boolean | 'true' | 'false';

export namespace JSXInternal {
	export type LibraryManagedAttributes<Component, Props> = Component extends {
		defaultProps: infer Defaults;
	}
		? Defaultize<Props, Defaults>
		: Props;

	export interface IntrinsicAttributes {
		key?: any;
	}

	export type ElementType<P = any> =
		| {
				[K in keyof IntrinsicElements]: P extends IntrinsicElements[K]
					? K
					: never;
		  }[keyof IntrinsicElements]
		| ComponentType<P>;
	export interface Element extends VNode<any> {}
	export type ElementClass = Component<any, any> | FunctionComponent<any>;

	export interface ElementAttributesProperty {
		props: any;
	}

	export interface ElementChildrenAttribute {
		children: any;
	}

	export type DOMCSSProperties = {
		[key in keyof Omit<
			CSSStyleDeclaration,
			| 'item'
			| 'setProperty'
			| 'removeProperty'
			| 'getPropertyValue'
			| 'getPropertyPriority'
		>]?: string | number | null | undefined;
	};
	export type AllCSSProperties = {
		[key: string]: string | number | null | undefined;
	};
	export interface CSSProperties extends AllCSSProperties, DOMCSSProperties {
		cssText?: string | null;
	}

	export interface SignalLike<T> {
		value: T;
		peek(): T;
		subscribe(fn: (value: T) => void): () => void;
	}

	export type Signalish<T> = T | SignalLike<T>;

	export type UnpackSignal<T> = T extends SignalLike<infer V> ? V : T;

	export interface SVGAttributes<Target extends EventTarget = SVGElement>
		extends HTMLAttributes<Target> {
		accentHeight?:
			| number
			| string
			| undefined
			| SignalLike<number | string | undefined>;
		accumulate?:
			| 'none'
			| 'sum'
			| undefined
			| SignalLike<'none' | 'sum' | undefined>;
		additive?:
			| 'replace'
			| 'sum'
			| undefined
			| SignalLike<'replace' | 'sum' | undefined>;
		alignmentBaseline?:
			| 'auto'
			| 'baseline'
			| 'before-edge'
			| 'text-before-edge'
			| 'middle'
			| 'central'
			| 'after-edge'
			| 'text-after-edge'
			| 'ideographic'
			| 'alphabetic'
			| 'hanging'
			| 'mathematical'
			| 'inherit'
			| undefined
			| SignalLike<
					| 'auto'
					| 'baseline'
					| 'before-edge'
					| 'text-before-edge'
					| 'middle'
					| 'central'
					| 'after-edge'
					| 'text-after-edge'
					| 'ideographic'
					| 'alphabetic'
					| 'hanging'
					| 'mathematical'
					| 'inherit'
					| undefined
			  >;
		'alignment-baseline'?:
			| 'auto'
			| 'baseline'
			| 'before-edge'
			| 'text-before-edge'
			| 'middle'
			| 'central'
			| 'after-edge'
			| 'text-after-edge'
			| 'ideographic'
			| 'alphabetic'
			| 'hanging'
			| 'mathematical'
			| 'inherit'
			| undefined
			| SignalLike<
					| 'auto'
					| 'baseline'
					| 'before-edge'
					| 'text-before-edge'
					| 'middle'
					| 'central'
					| 'after-edge'
					| 'text-after-edge'
					| 'ideographic'
					| 'alphabetic'
					| 'hanging'
					| 'mathematical'
					| 'inherit'
					| undefined
			  >;
		allowReorder?:
			| 'no'
			| 'yes'
			| undefined
			| SignalLike<'no' | 'yes' | undefined>;
		'allow-reorder'?:
			| 'no'
			| 'yes'
			| undefined
			| SignalLike<'no' | 'yes' | undefined>;
		alphabetic?:
			| number
			| string
			| undefined
			| SignalLike<number | string | undefined>;
		amplitude?:
			| number
			| string
			| undefined
			| SignalLike<number | string | undefined>;
		/** @deprecated See https://developer.mozilla.org/en-US/docs/Web/SVG/Attribute/arabic-form */
		arabicForm?:
			| 'initial'
			| 'medial'
			| 'terminal'
			| 'isolated'
			| undefined
			| SignalLike<'initial' | 'medial' | 'terminal' | 'isolated' | undefined>;
		/** @deprecated See https://developer.mozilla.org/en-US/docs/Web/SVG/Attribute/arabic-form */
		'arabic-form'?:
			| 'initial'
			| 'medial'
			| 'terminal'
			| 'isolated'
			| undefined
			| SignalLike<'initial' | 'medial' | 'terminal' | 'isolated' | undefined>;
		ascent?:
			| number
			| string
			| undefined
			| SignalLike<number | string | undefined>;
		attributeName?: string | undefined | SignalLike<string | undefined>;
		attributeType?: string | undefined | SignalLike<string | undefined>;
		autoReverse?:
			| number
			| string
			| undefined
			| SignalLike<number | string | undefined>;
		azimuth?:
			| number
			| string
			| undefined
			| SignalLike<number | string | undefined>;
		baseFrequency?:
			| number
			| string
			| undefined
			| SignalLike<number | string | undefined>;
		baselineShift?:
			| number
			| string
			| undefined
			| SignalLike<number | string | undefined>;
		'baseline-shift'?:
			| number
			| string
			| undefined
			| SignalLike<number | string | undefined>;
		baseProfile?:
			| number
			| string
			| undefined
			| SignalLike<number | string | undefined>;
		bbox?:
			| number
			| string
			| undefined
			| SignalLike<number | string | undefined>;
		begin?:
			| number
			| string
			| undefined
			| SignalLike<number | string | undefined>;
		bias?:
			| number
			| string
			| undefined
			| SignalLike<number | string | undefined>;
		by?: number | string | undefined | SignalLike<number | string | undefined>;
		calcMode?:
			| number
			| string
			| undefined
			| SignalLike<number | string | undefined>;
		capHeight?:
			| number
			| string
			| undefined
			| SignalLike<number | string | undefined>;
		'cap-height'?:
			| number
			| string
			| undefined
			| SignalLike<number | string | undefined>;
		clip?:
			| number
			| string
			| undefined
			| SignalLike<number | string | undefined>;
		clipPath?: string | undefined | SignalLike<string | undefined>;
		'clip-path'?: string | undefined | SignalLike<string | undefined>;
		clipPathUnits?:
			| number
			| string
			| undefined
			| SignalLike<number | string | undefined>;
		clipRule?:
			| number
			| string
			| undefined
			| SignalLike<number | string | undefined>;
		'clip-rule'?:
			| number
			| string
			| undefined
			| SignalLike<number | string | undefined>;
		colorInterpolation?:
			| number
			| string
			| undefined
			| SignalLike<number | string | undefined>;
		'color-interpolation'?:
			| number
			| string
			| undefined
			| SignalLike<number | string | undefined>;
		colorInterpolationFilters?:
			| 'auto'
			| 'sRGB'
			| 'linearRGB'
			| 'inherit'
			| undefined
			| SignalLike<'auto' | 'sRGB' | 'linearRGB' | 'inherit' | undefined>;
		'color-interpolation-filters'?:
			| 'auto'
			| 'sRGB'
			| 'linearRGB'
			| 'inherit'
			| undefined
			| SignalLike<'auto' | 'sRGB' | 'linearRGB' | 'inherit' | undefined>;
		colorProfile?:
			| number
			| string
			| undefined
			| SignalLike<number | string | undefined>;
		'color-profile'?:
			| number
			| string
			| undefined
			| SignalLike<number | string | undefined>;
		colorRendering?:
			| number
			| string
			| undefined
			| SignalLike<number | string | undefined>;
		'color-rendering'?:
			| number
			| string
			| undefined
			| SignalLike<number | string | undefined>;
		contentScriptType?:
			| number
			| string
			| undefined
			| SignalLike<number | string | undefined>;
		'content-script-type'?:
			| number
			| string
			| undefined
			| SignalLike<number | string | undefined>;
		contentStyleType?:
			| number
			| string
			| undefined
			| SignalLike<number | string | undefined>;
		'content-style-type'?:
			| number
			| string
			| undefined
			| SignalLike<number | string | undefined>;
		cursor?:
			| number
			| string
			| undefined
			| SignalLike<number | string | undefined>;
		cx?: number | string | undefined | SignalLike<number | string | undefined>;
		cy?: number | string | undefined | SignalLike<number | string | undefined>;
		d?: string | undefined | SignalLike<string | undefined>;
		decelerate?:
			| number
			| string
			| undefined
			| SignalLike<number | string | undefined>;
		descent?:
			| number
			| string
			| undefined
			| SignalLike<number | string | undefined>;
		diffuseConstant?:
			| number
			| string
			| undefined
			| SignalLike<number | string | undefined>;
		direction?:
			| number
			| string
			| undefined
			| SignalLike<number | string | undefined>;
		display?:
			| number
			| string
			| undefined
			| SignalLike<number | string | undefined>;
		divisor?:
			| number
			| string
			| undefined
			| SignalLike<number | string | undefined>;
		dominantBaseline?:
			| number
			| string
			| undefined
			| SignalLike<number | string | undefined>;
		'dominant-baseline'?:
			| number
			| string
			| undefined
			| SignalLike<number | string | undefined>;
		dur?: number | string | undefined | SignalLike<number | string | undefined>;
		dx?: number | string | undefined | SignalLike<number | string | undefined>;
		dy?: number | string | undefined | SignalLike<number | string | undefined>;
		edgeMode?:
			| number
			| string
			| undefined
			| SignalLike<number | string | undefined>;
		elevation?:
			| number
			| string
			| undefined
			| SignalLike<number | string | undefined>;
		enableBackground?:
			| number
			| string
			| undefined
			| SignalLike<number | string | undefined>;
		'enable-background'?:
			| number
			| string
			| undefined
			| SignalLike<number | string | undefined>;
		end?: number | string | undefined | SignalLike<number | string | undefined>;
		exponent?:
			| number
			| string
			| undefined
			| SignalLike<number | string | undefined>;
		externalResourcesRequired?:
			| number
			| string
			| undefined
			| SignalLike<number | string | undefined>;
		fill?: string | undefined | SignalLike<string | undefined>;
		fillOpacity?:
			| number
			| string
			| undefined
			| SignalLike<number | string | undefined>;
		'fill-opacity'?:
			| number
			| string
			| undefined
			| SignalLike<number | string | undefined>;
		fillRule?:
			| 'nonzero'
			| 'evenodd'
			| 'inherit'
			| undefined
			| SignalLike<'nonzero' | 'evenodd' | 'inherit' | undefined>;
		'fill-rule'?:
			| 'nonzero'
			| 'evenodd'
			| 'inherit'
			| undefined
			| SignalLike<'nonzero' | 'evenodd' | 'inherit' | undefined>;
		filter?: string | undefined | SignalLike<string | undefined>;
		filterRes?:
			| number
			| string
			| undefined
			| SignalLike<number | string | undefined>;
		filterUnits?:
			| number
			| string
			| undefined
			| SignalLike<number | string | undefined>;
		floodColor?:
			| number
			| string
			| undefined
			| SignalLike<number | string | undefined>;
		'flood-color'?:
			| number
			| string
			| undefined
			| SignalLike<number | string | undefined>;
		floodOpacity?:
			| number
			| string
			| undefined
			| SignalLike<number | string | undefined>;
		'flood-opacity'?:
			| number
			| string
			| undefined
			| SignalLike<number | string | undefined>;
		focusable?:
			| number
			| string
			| undefined
			| SignalLike<number | string | undefined>;
		fontFamily?: string | undefined | SignalLike<string | undefined>;
		'font-family'?: string | undefined | SignalLike<string | undefined>;
		fontSize?:
			| number
			| string
			| undefined
			| SignalLike<number | string | undefined>;
		'font-size'?:
			| number
			| string
			| undefined
			| SignalLike<number | string | undefined>;
		fontSizeAdjust?:
			| number
			| string
			| undefined
			| SignalLike<number | string | undefined>;
		'font-size-adjust'?:
			| number
			| string
			| undefined
			| SignalLike<number | string | undefined>;
		fontStretch?:
			| number
			| string
			| undefined
			| SignalLike<number | string | undefined>;
		'font-stretch'?:
			| number
			| string
			| undefined
			| SignalLike<number | string | undefined>;
		fontStyle?:
			| number
			| string
			| undefined
			| SignalLike<number | string | undefined>;
		'font-style'?:
			| number
			| string
			| undefined
			| SignalLike<number | string | undefined>;
		fontVariant?:
			| number
			| string
			| undefined
			| SignalLike<number | string | undefined>;
		'font-variant'?:
			| number
			| string
			| undefined
			| SignalLike<number | string | undefined>;
		fontWeight?:
			| number
			| string
			| undefined
			| SignalLike<number | string | undefined>;
		'font-weight'?:
			| number
			| string
			| undefined
			| SignalLike<number | string | undefined>;
		format?:
			| number
			| string
			| undefined
			| SignalLike<number | string | undefined>;
		from?:
			| number
			| string
			| undefined
			| SignalLike<number | string | undefined>;
		fx?: number | string | undefined | SignalLike<number | string | undefined>;
		fy?: number | string | undefined | SignalLike<number | string | undefined>;
		g1?: number | string | undefined | SignalLike<number | string | undefined>;
		g2?: number | string | undefined | SignalLike<number | string | undefined>;
		glyphName?:
			| number
			| string
			| undefined
			| SignalLike<number | string | undefined>;
		'glyph-name'?:
			| number
			| string
			| undefined
			| SignalLike<number | string | undefined>;
		glyphOrientationHorizontal?:
			| number
			| string
			| undefined
			| SignalLike<number | string | undefined>;
		'glyph-orientation-horizontal'?:
			| number
			| string
			| undefined
			| SignalLike<number | string | undefined>;
		glyphOrientationVertical?:
			| number
			| string
			| undefined
			| SignalLike<number | string | undefined>;
		'glyph-orientation-vertical'?:
			| number
			| string
			| undefined
			| SignalLike<number | string | undefined>;
		glyphRef?:
			| number
			| string
			| undefined
			| SignalLike<number | string | undefined>;
		gradientTransform?: string | undefined | SignalLike<string | undefined>;
		gradientUnits?: string | undefined | SignalLike<string | undefined>;
		hanging?:
			| number
			| string
			| undefined
			| SignalLike<number | string | undefined>;
		horizAdvX?:
			| number
			| string
			| undefined
			| SignalLike<number | string | undefined>;
		'horiz-adv-x'?:
			| number
			| string
			| undefined
			| SignalLike<number | string | undefined>;
		horizOriginX?:
			| number
			| string
			| undefined
			| SignalLike<number | string | undefined>;
		'horiz-origin-x'?:
			| number
			| string
			| undefined
			| SignalLike<number | string | undefined>;
		ideographic?:
			| number
			| string
			| undefined
			| SignalLike<number | string | undefined>;
		imageRendering?:
			| number
			| string
			| undefined
			| SignalLike<number | string | undefined>;
		'image-rendering'?:
			| number
			| string
			| undefined
			| SignalLike<number | string | undefined>;
		in2?: number | string | undefined | SignalLike<number | string | undefined>;
		in?: string | undefined | SignalLike<string | undefined>;
		intercept?:
			| number
			| string
			| undefined
			| SignalLike<number | string | undefined>;
		k1?: number | string | undefined | SignalLike<number | string | undefined>;
		k2?: number | string | undefined | SignalLike<number | string | undefined>;
		k3?: number | string | undefined | SignalLike<number | string | undefined>;
		k4?: number | string | undefined | SignalLike<number | string | undefined>;
		k?: number | string | undefined | SignalLike<number | string | undefined>;
		kernelMatrix?:
			| number
			| string
			| undefined
			| SignalLike<number | string | undefined>;
		kernelUnitLength?:
			| number
			| string
			| undefined
			| SignalLike<number | string | undefined>;
		kerning?:
			| number
			| string
			| undefined
			| SignalLike<number | string | undefined>;
		keyPoints?:
			| number
			| string
			| undefined
			| SignalLike<number | string | undefined>;
		keySplines?:
			| number
			| string
			| undefined
			| SignalLike<number | string | undefined>;
		keyTimes?:
			| number
			| string
			| undefined
			| SignalLike<number | string | undefined>;
		lengthAdjust?:
			| number
			| string
			| undefined
			| SignalLike<number | string | undefined>;
		letterSpacing?:
			| number
			| string
			| undefined
			| SignalLike<number | string | undefined>;
		'letter-spacing'?:
			| number
			| string
			| undefined
			| SignalLike<number | string | undefined>;
		lightingColor?:
			| number
			| string
			| undefined
			| SignalLike<number | string | undefined>;
		'lighting-color'?:
			| number
			| string
			| undefined
			| SignalLike<number | string | undefined>;
		limitingConeAngle?:
			| number
			| string
			| undefined
			| SignalLike<number | string | undefined>;
		local?:
			| number
			| string
			| undefined
			| SignalLike<number | string | undefined>;
		markerEnd?: string | undefined | SignalLike<string | undefined>;
		'marker-end'?: string | undefined | SignalLike<string | undefined>;
		markerHeight?:
			| number
			| string
			| undefined
			| SignalLike<number | string | undefined>;
		markerMid?: string | undefined | SignalLike<string | undefined>;
		'marker-mid'?: string | undefined | SignalLike<string | undefined>;
		markerStart?: string | undefined | SignalLike<string | undefined>;
		'marker-start'?: string | undefined | SignalLike<string | undefined>;
		markerUnits?:
			| number
			| string
			| undefined
			| SignalLike<number | string | undefined>;
		markerWidth?:
			| number
			| string
			| undefined
			| SignalLike<number | string | undefined>;
		mask?: string | undefined | SignalLike<string | undefined>;
		maskContentUnits?:
			| number
			| string
			| undefined
			| SignalLike<number | string | undefined>;
		maskUnits?:
			| number
			| string
			| undefined
			| SignalLike<number | string | undefined>;
		mathematical?:
			| number
			| string
			| undefined
			| SignalLike<number | string | undefined>;
		mode?:
			| number
			| string
			| undefined
			| SignalLike<number | string | undefined>;
		numOctaves?:
			| number
			| string
			| undefined
			| SignalLike<number | string | undefined>;
		offset?:
			| number
			| string
			| undefined
			| SignalLike<number | string | undefined>;
		opacity?:
			| number
			| string
			| undefined
			| SignalLike<number | string | undefined>;
		operator?:
			| number
			| string
			| undefined
			| SignalLike<number | string | undefined>;
		order?:
			| number
			| string
			| undefined
			| SignalLike<number | string | undefined>;
		orient?:
			| number
			| string
			| undefined
			| SignalLike<number | string | undefined>;
		orientation?:
			| number
			| string
			| undefined
			| SignalLike<number | string | undefined>;
		origin?:
			| number
			| string
			| undefined
			| SignalLike<number | string | undefined>;
		overflow?:
			| number
			| string
			| undefined
			| SignalLike<number | string | undefined>;
		overlinePosition?:
			| number
			| string
			| undefined
			| SignalLike<number | string | undefined>;
		'overline-position'?:
			| number
			| string
			| undefined
			| SignalLike<number | string | undefined>;
		overlineThickness?:
			| number
			| string
			| undefined
			| SignalLike<number | string | undefined>;
		'overline-thickness'?:
			| number
			| string
			| undefined
			| SignalLike<number | string | undefined>;
		paintOrder?:
			| number
			| string
			| undefined
			| SignalLike<number | string | undefined>;
		'paint-order'?:
			| number
			| string
			| undefined
			| SignalLike<number | string | undefined>;
		panose1?:
			| number
			| string
			| undefined
			| SignalLike<number | string | undefined>;
		'panose-1'?:
			| number
			| string
			| undefined
			| SignalLike<number | string | undefined>;
		pathLength?:
			| number
			| string
			| undefined
			| SignalLike<number | string | undefined>;
		patternContentUnits?: string | undefined | SignalLike<string | undefined>;
		patternTransform?:
			| number
			| string
			| undefined
			| SignalLike<number | string | undefined>;
		patternUnits?: string | undefined | SignalLike<string | undefined>;
		pointerEvents?:
			| number
			| string
			| undefined
			| SignalLike<number | string | undefined>;
		'pointer-events'?:
			| number
			| string
			| undefined
			| SignalLike<number | string | undefined>;
		points?: string | undefined | SignalLike<string | undefined>;
		pointsAtX?:
			| number
			| string
			| undefined
			| SignalLike<number | string | undefined>;
		pointsAtY?:
			| number
			| string
			| undefined
			| SignalLike<number | string | undefined>;
		pointsAtZ?:
			| number
			| string
			| undefined
			| SignalLike<number | string | undefined>;
		preserveAlpha?:
			| number
			| string
			| undefined
			| SignalLike<number | string | undefined>;
		preserveAspectRatio?: string | undefined | SignalLike<string | undefined>;
		primitiveUnits?:
			| number
			| string
			| undefined
			| SignalLike<number | string | undefined>;
		r?: number | string | undefined | SignalLike<number | string | undefined>;
		radius?:
			| number
			| string
			| undefined
			| SignalLike<number | string | undefined>;
		refX?:
			| number
			| string
			| undefined
			| SignalLike<number | string | undefined>;
		refY?:
			| number
			| string
			| undefined
			| SignalLike<number | string | undefined>;
		renderingIntent?:
			| number
			| string
			| undefined
			| SignalLike<number | string | undefined>;
		'rendering-intent'?:
			| number
			| string
			| undefined
			| SignalLike<number | string | undefined>;
		repeatCount?:
			| number
			| string
			| undefined
			| SignalLike<number | string | undefined>;
		'repeat-count'?:
			| number
			| string
			| undefined
			| SignalLike<number | string | undefined>;
		repeatDur?:
			| number
			| string
			| undefined
			| SignalLike<number | string | undefined>;
		'repeat-dur'?:
			| number
			| string
			| undefined
			| SignalLike<number | string | undefined>;
		requiredExtensions?:
			| number
			| string
			| undefined
			| SignalLike<number | string | undefined>;
		requiredFeatures?:
			| number
			| string
			| undefined
			| SignalLike<number | string | undefined>;
		restart?:
			| number
			| string
			| undefined
			| SignalLike<number | string | undefined>;
		result?: string | undefined | SignalLike<string | undefined>;
		rotate?:
			| number
			| string
			| undefined
			| SignalLike<number | string | undefined>;
		rx?: number | string | undefined | SignalLike<number | string | undefined>;
		ry?: number | string | undefined | SignalLike<number | string | undefined>;
		scale?:
			| number
			| string
			| undefined
			| SignalLike<number | string | undefined>;
		seed?:
			| number
			| string
			| undefined
			| SignalLike<number | string | undefined>;
		shapeRendering?:
			| number
			| string
			| undefined
			| SignalLike<number | string | undefined>;
		'shape-rendering'?:
			| number
			| string
			| undefined
			| SignalLike<number | string | undefined>;
		slope?:
			| number
			| string
			| undefined
			| SignalLike<number | string | undefined>;
		spacing?:
			| number
			| string
			| undefined
			| SignalLike<number | string | undefined>;
		specularConstant?:
			| number
			| string
			| undefined
			| SignalLike<number | string | undefined>;
		specularExponent?:
			| number
			| string
			| undefined
			| SignalLike<number | string | undefined>;
		speed?:
			| number
			| string
			| undefined
			| SignalLike<number | string | undefined>;
		spreadMethod?: string | undefined | SignalLike<string | undefined>;
		startOffset?:
			| number
			| string
			| undefined
			| SignalLike<number | string | undefined>;
		stdDeviation?:
			| number
			| string
			| undefined
			| SignalLike<number | string | undefined>;
		stemh?:
			| number
			| string
			| undefined
			| SignalLike<number | string | undefined>;
		stemv?:
			| number
			| string
			| undefined
			| SignalLike<number | string | undefined>;
		stitchTiles?:
			| number
			| string
			| undefined
			| SignalLike<number | string | undefined>;
		stopColor?: string | undefined | SignalLike<string | undefined>;
		'stop-color'?: string | undefined | SignalLike<string | undefined>;
		stopOpacity?:
			| number
			| string
			| undefined
			| SignalLike<number | string | undefined>;
		'stop-opacity'?:
			| number
			| string
			| undefined
			| SignalLike<number | string | undefined>;
		strikethroughPosition?:
			| number
			| string
			| undefined
			| SignalLike<number | string | undefined>;
		'strikethrough-position'?:
			| number
			| string
			| undefined
			| SignalLike<number | string | undefined>;
		strikethroughThickness?:
			| number
			| string
			| undefined
			| SignalLike<number | string | undefined>;
		'strikethrough-thickness'?:
			| number
			| string
			| undefined
			| SignalLike<number | string | undefined>;
		string?:
			| number
			| string
			| undefined
			| SignalLike<number | string | undefined>;
		stroke?: string | undefined | SignalLike<string | undefined>;
		strokeDasharray?:
			| string
			| number
			| undefined
			| SignalLike<number | string | undefined>;
		'stroke-dasharray'?:
			| string
			| number
			| undefined
			| SignalLike<number | string | undefined>;
		strokeDashoffset?:
			| string
			| number
			| undefined
			| SignalLike<number | string | undefined>;
		'stroke-dashoffset'?:
			| string
			| number
			| undefined
			| SignalLike<number | string | undefined>;
		strokeLinecap?:
			| 'butt'
			| 'round'
			| 'square'
			| 'inherit'
			| undefined
			| SignalLike<'butt' | 'round' | 'square' | 'inherit' | undefined>;
		'stroke-linecap'?:
			| 'butt'
			| 'round'
			| 'square'
			| 'inherit'
			| undefined
			| SignalLike<'butt' | 'round' | 'square' | 'inherit' | undefined>;
		strokeLinejoin?:
			| 'miter'
			| 'round'
			| 'bevel'
			| 'inherit'
			| undefined
			| SignalLike<'miter' | 'round' | 'bevel' | 'inherit' | undefined>;
		'stroke-linejoin'?:
			| 'miter'
			| 'round'
			| 'bevel'
			| 'inherit'
			| undefined
			| SignalLike<'miter' | 'round' | 'bevel' | 'inherit' | undefined>;
		strokeMiterlimit?:
			| string
			| number
			| undefined
			| SignalLike<number | string | undefined>;
		'stroke-miterlimit'?:
			| string
			| number
			| undefined
			| SignalLike<number | string | undefined>;
		strokeOpacity?:
			| number
			| string
			| undefined
			| SignalLike<number | string | undefined>;
		'stroke-opacity'?:
			| number
			| string
			| undefined
			| SignalLike<number | string | undefined>;
		strokeWidth?:
			| number
			| string
			| undefined
			| SignalLike<number | string | undefined>;
		'stroke-width'?:
			| number
			| string
			| undefined
			| SignalLike<number | string | undefined>;
		surfaceScale?:
			| number
			| string
			| undefined
			| SignalLike<number | string | undefined>;
		systemLanguage?:
			| number
			| string
			| undefined
			| SignalLike<number | string | undefined>;
		tableValues?:
			| number
			| string
			| undefined
			| SignalLike<number | string | undefined>;
		targetX?:
			| number
			| string
			| undefined
			| SignalLike<number | string | undefined>;
		targetY?:
			| number
			| string
			| undefined
			| SignalLike<number | string | undefined>;
		textAnchor?: string | undefined | SignalLike<string | undefined>;
		'text-anchor'?: string | undefined | SignalLike<string | undefined>;
		textDecoration?:
			| number
			| string
			| undefined
			| SignalLike<number | string | undefined>;
		'text-decoration'?:
			| number
			| string
			| undefined
			| SignalLike<number | string | undefined>;
		textLength?:
			| number
			| string
			| undefined
			| SignalLike<number | string | undefined>;
		textRendering?:
			| number
			| string
			| undefined
			| SignalLike<number | string | undefined>;
		to?: number | string | undefined | SignalLike<number | string | undefined>;
		transform?: string | undefined | SignalLike<string | undefined>;
		u1?: number | string | undefined | SignalLike<number | string | undefined>;
		u2?: number | string | undefined | SignalLike<number | string | undefined>;
		underlinePosition?:
			| number
			| string
			| undefined
			| SignalLike<number | string | undefined>;
		'underline-position'?:
			| number
			| string
			| undefined
			| SignalLike<number | string | undefined>;
		underlineThickness?:
			| number
			| string
			| undefined
			| SignalLike<number | string | undefined>;
		'underline-thickness'?:
			| number
			| string
			| undefined
			| SignalLike<number | string | undefined>;
		unicode?:
			| number
			| string
			| undefined
			| SignalLike<number | string | undefined>;
		unicodeBidi?:
			| number
			| string
			| undefined
			| SignalLike<number | string | undefined>;
		'unicode-bidi'?:
			| number
			| string
			| undefined
			| SignalLike<number | string | undefined>;
		unicodeRange?:
			| number
			| string
			| undefined
			| SignalLike<number | string | undefined>;
		'unicode-range'?:
			| number
			| string
			| undefined
			| SignalLike<number | string | undefined>;
		unitsPerEm?:
			| number
			| string
			| undefined
			| SignalLike<number | string | undefined>;
		'units-per-em'?:
			| number
			| string
			| undefined
			| SignalLike<number | string | undefined>;
		vAlphabetic?:
			| number
			| string
			| undefined
			| SignalLike<number | string | undefined>;
		'v-alphabetic'?:
			| number
			| string
			| undefined
			| SignalLike<number | string | undefined>;
		values?: string | undefined | SignalLike<string | undefined>;
		vectorEffect?:
			| number
			| string
			| undefined
			| SignalLike<number | string | undefined>;
		'vector-effect'?:
			| number
			| string
			| undefined
			| SignalLike<number | string | undefined>;
		version?: string | undefined | SignalLike<string | undefined>;
		vertAdvY?:
			| number
			| string
			| undefined
			| SignalLike<number | string | undefined>;
		'vert-adv-y'?:
			| number
			| string
			| undefined
			| SignalLike<number | string | undefined>;
		vertOriginX?:
			| number
			| string
			| undefined
			| SignalLike<number | string | undefined>;
		'vert-origin-x'?:
			| number
			| string
			| undefined
			| SignalLike<number | string | undefined>;
		vertOriginY?:
			| number
			| string
			| undefined
			| SignalLike<number | string | undefined>;
		'vert-origin-y'?:
			| number
			| string
			| undefined
			| SignalLike<number | string | undefined>;
		vHanging?:
			| number
			| string
			| undefined
			| SignalLike<number | string | undefined>;
		'v-hanging'?:
			| number
			| string
			| undefined
			| SignalLike<number | string | undefined>;
		vIdeographic?:
			| number
			| string
			| undefined
			| SignalLike<number | string | undefined>;
		'v-ideographic'?:
			| number
			| string
			| undefined
			| SignalLike<number | string | undefined>;
		viewBox?: string | undefined | SignalLike<string | undefined>;
		viewTarget?:
			| number
			| string
			| undefined
			| SignalLike<number | string | undefined>;
		visibility?:
			| number
			| string
			| undefined
			| SignalLike<number | string | undefined>;
		vMathematical?:
			| number
			| string
			| undefined
			| SignalLike<number | string | undefined>;
		'v-mathematical'?:
			| number
			| string
			| undefined
			| SignalLike<number | string | undefined>;
		widths?:
			| number
			| string
			| undefined
			| SignalLike<number | string | undefined>;
		wordSpacing?:
			| number
			| string
			| undefined
			| SignalLike<number | string | undefined>;
		'word-spacing'?:
			| number
			| string
			| undefined
			| SignalLike<number | string | undefined>;
		writingMode?:
			| number
			| string
			| undefined
			| SignalLike<number | string | undefined>;
		'writing-mode'?:
			| number
			| string
			| undefined
			| SignalLike<number | string | undefined>;
		x1?: number | string | undefined | SignalLike<number | string | undefined>;
		x2?: number | string | undefined | SignalLike<number | string | undefined>;
		x?: number | string | undefined | SignalLike<number | string | undefined>;
		xChannelSelector?: string | undefined | SignalLike<string | undefined>;
		xHeight?:
			| number
			| string
			| undefined
			| SignalLike<number | string | undefined>;
		'x-height'?:
			| number
			| string
			| undefined
			| SignalLike<number | string | undefined>;
		xlinkActuate?: string | undefined | SignalLike<string | undefined>;
		'xlink:actuate'?: SVGAttributes['xlinkActuate'];
		xlinkArcrole?: string | undefined | SignalLike<string | undefined>;
		'xlink:arcrole'?: string | undefined | SignalLike<string | undefined>;
		xlinkHref?: string | undefined | SignalLike<string | undefined>;
		'xlink:href'?: string | undefined | SignalLike<string | undefined>;
		xlinkRole?: string | undefined | SignalLike<string | undefined>;
		'xlink:role'?: string | undefined | SignalLike<string | undefined>;
		xlinkShow?: string | undefined | SignalLike<string | undefined>;
		'xlink:show'?: string | undefined | SignalLike<string | undefined>;
		xlinkTitle?: string | undefined | SignalLike<string | undefined>;
		'xlink:title'?: string | undefined | SignalLike<string | undefined>;
		xlinkType?: string | undefined | SignalLike<string | undefined>;
		'xlink:type'?: string | undefined | SignalLike<string | undefined>;
		xmlBase?: string | undefined | SignalLike<string | undefined>;
		'xml:base'?: string | undefined | SignalLike<string | undefined>;
		xmlLang?: string | undefined | SignalLike<string | undefined>;
		'xml:lang'?: string | undefined | SignalLike<string | undefined>;
		xmlns?: string | undefined | SignalLike<string | undefined>;
		xmlnsXlink?: string | undefined | SignalLike<string | undefined>;
		xmlSpace?: string | undefined | SignalLike<string | undefined>;
		'xml:space'?: string | undefined | SignalLike<string | undefined>;
		y1?: number | string | undefined | SignalLike<number | string | undefined>;
		y2?: number | string | undefined | SignalLike<number | string | undefined>;
		y?: number | string | undefined | SignalLike<number | string | undefined>;
		yChannelSelector?: string | undefined | SignalLike<string | undefined>;
		z?: number | string | undefined | SignalLike<number | string | undefined>;
		zoomAndPan?: string | undefined | SignalLike<string | undefined>;
	}

	export interface PathAttributes {
		d: string;
	}

	export type TargetedEvent<
		Target extends EventTarget = EventTarget,
		TypedEvent extends Event = Event
	> = Omit<TypedEvent, 'currentTarget'> & {
		readonly currentTarget: Target;
	};

	export type TargetedAnimationEvent<Target extends EventTarget> =
		TargetedEvent<Target, AnimationEvent>;
	export type TargetedClipboardEvent<Target extends EventTarget> =
		TargetedEvent<Target, ClipboardEvent>;
	export type TargetedCompositionEvent<Target extends EventTarget> =
		TargetedEvent<Target, CompositionEvent>;
	export type TargetedDragEvent<Target extends EventTarget> = TargetedEvent<
		Target,
		DragEvent
	>;
	export type TargetedFocusEvent<Target extends EventTarget> = TargetedEvent<
		Target,
		FocusEvent
	>;
	export type TargetedInputEvent<Target extends EventTarget> = TargetedEvent<
		Target,
		InputEvent
	>;
	export type TargetedKeyboardEvent<Target extends EventTarget> = TargetedEvent<
		Target,
		KeyboardEvent
	>;
	export type TargetedMouseEvent<Target extends EventTarget> = TargetedEvent<
		Target,
		MouseEvent
	>;
	export type TargetedPointerEvent<Target extends EventTarget> = TargetedEvent<
		Target,
		PointerEvent
	>;
	export type TargetedSubmitEvent<Target extends EventTarget> = TargetedEvent<
		Target,
		SubmitEvent
	>;
	export type TargetedTouchEvent<Target extends EventTarget> = TargetedEvent<
		Target,
		TouchEvent
	>;
	export type TargetedTransitionEvent<Target extends EventTarget> =
		TargetedEvent<Target, TransitionEvent>;
	export type TargetedUIEvent<Target extends EventTarget> = TargetedEvent<
		Target,
		UIEvent
	>;
	export type TargetedWheelEvent<Target extends EventTarget> = TargetedEvent<
		Target,
		WheelEvent
	>;
	export type TargetedPictureInPictureEvent<Target extends EventTarget> =
		TargetedEvent<Target, PictureInPictureEvent>;

	export type EventHandler<E extends TargetedEvent> = {
		bivarianceHack(event: E): void;
	}['bivarianceHack'];

	export type AnimationEventHandler<Target extends EventTarget> = EventHandler<
		TargetedAnimationEvent<Target>
	>;
	export type ClipboardEventHandler<Target extends EventTarget> = EventHandler<
		TargetedClipboardEvent<Target>
	>;
	export type CompositionEventHandler<Target extends EventTarget> =
		EventHandler<TargetedCompositionEvent<Target>>;
	export type DragEventHandler<Target extends EventTarget> = EventHandler<
		TargetedDragEvent<Target>
	>;
	export type FocusEventHandler<Target extends EventTarget> = EventHandler<
		TargetedFocusEvent<Target>
	>;
	export type GenericEventHandler<Target extends EventTarget> = EventHandler<
		TargetedEvent<Target>
	>;
	export type InputEventHandler<Target extends EventTarget> = EventHandler<
		TargetedInputEvent<Target>
	>;
	export type KeyboardEventHandler<Target extends EventTarget> = EventHandler<
		TargetedKeyboardEvent<Target>
	>;
	export type MouseEventHandler<Target extends EventTarget> = EventHandler<
		TargetedMouseEvent<Target>
	>;
	export type PointerEventHandler<Target extends EventTarget> = EventHandler<
		TargetedPointerEvent<Target>
	>;
	export type SubmitEventHandler<Target extends EventTarget> = EventHandler<
		TargetedSubmitEvent<Target>
	>;
	export type TouchEventHandler<Target extends EventTarget> = EventHandler<
		TargetedTouchEvent<Target>
	>;
	export type TransitionEventHandler<Target extends EventTarget> = EventHandler<
		TargetedTransitionEvent<Target>
	>;
	export type UIEventHandler<Target extends EventTarget> = EventHandler<
		TargetedUIEvent<Target>
	>;
	export type WheelEventHandler<Target extends EventTarget> = EventHandler<
		TargetedWheelEvent<Target>
	>;
	export type PictureInPictureEventHandler<Target extends EventTarget> =
		EventHandler<TargetedPictureInPictureEvent<Target>>;

	export interface DOMAttributes<Target extends EventTarget>
		extends PreactDOMAttributes {
		// Image Events
		onLoad?: GenericEventHandler<Target> | undefined;
		onLoadCapture?: GenericEventHandler<Target> | undefined;
		onError?: GenericEventHandler<Target> | undefined;
		onErrorCapture?: GenericEventHandler<Target> | undefined;

		// Clipboard Events
		onCopy?: ClipboardEventHandler<Target> | undefined;
		onCopyCapture?: ClipboardEventHandler<Target> | undefined;
		onCut?: ClipboardEventHandler<Target> | undefined;
		onCutCapture?: ClipboardEventHandler<Target> | undefined;
		onPaste?: ClipboardEventHandler<Target> | undefined;
		onPasteCapture?: ClipboardEventHandler<Target> | undefined;

		// Composition Events
		onCompositionEnd?: CompositionEventHandler<Target> | undefined;
		onCompositionEndCapture?: CompositionEventHandler<Target> | undefined;
		onCompositionStart?: CompositionEventHandler<Target> | undefined;
		onCompositionStartCapture?: CompositionEventHandler<Target> | undefined;
		onCompositionUpdate?: CompositionEventHandler<Target> | undefined;
		onCompositionUpdateCapture?: CompositionEventHandler<Target> | undefined;

		// Details Events
		onToggle?: GenericEventHandler<Target> | undefined;

		// Dialog Events
		onClose?: GenericEventHandler<Target> | undefined;
		onCancel?: GenericEventHandler<Target> | undefined;

		// Focus Events
		onFocus?: FocusEventHandler<Target> | undefined;
		onFocusCapture?: FocusEventHandler<Target> | undefined;
		onFocusIn?: FocusEventHandler<Target> | undefined;
		onFocusInCapture?: FocusEventHandler<Target> | undefined;
		onFocusOut?: FocusEventHandler<Target> | undefined;
		onFocusOutCapture?: FocusEventHandler<Target> | undefined;
		onBlur?: FocusEventHandler<Target> | undefined;
		onBlurCapture?: FocusEventHandler<Target> | undefined;

		// Form Events
		onChange?: GenericEventHandler<Target> | undefined;
		onChangeCapture?: GenericEventHandler<Target> | undefined;
		onInput?: InputEventHandler<Target> | undefined;
		onInputCapture?: InputEventHandler<Target> | undefined;
		onBeforeInput?: InputEventHandler<Target> | undefined;
		onBeforeInputCapture?: InputEventHandler<Target> | undefined;
		onSearch?: GenericEventHandler<Target> | undefined;
		onSearchCapture?: GenericEventHandler<Target> | undefined;
		onSubmit?: SubmitEventHandler<Target> | undefined;
		onSubmitCapture?: SubmitEventHandler<Target> | undefined;
		onInvalid?: GenericEventHandler<Target> | undefined;
		onInvalidCapture?: GenericEventHandler<Target> | undefined;
		onReset?: GenericEventHandler<Target> | undefined;
		onResetCapture?: GenericEventHandler<Target> | undefined;
		onFormData?: GenericEventHandler<Target> | undefined;
		onFormDataCapture?: GenericEventHandler<Target> | undefined;

		// Keyboard Events
		onKeyDown?: KeyboardEventHandler<Target> | undefined;
		onKeyDownCapture?: KeyboardEventHandler<Target> | undefined;
		onKeyPress?: KeyboardEventHandler<Target> | undefined;
		onKeyPressCapture?: KeyboardEventHandler<Target> | undefined;
		onKeyUp?: KeyboardEventHandler<Target> | undefined;
		onKeyUpCapture?: KeyboardEventHandler<Target> | undefined;

		// Media Events
		onAbort?: GenericEventHandler<Target> | undefined;
		onAbortCapture?: GenericEventHandler<Target> | undefined;
		onCanPlay?: GenericEventHandler<Target> | undefined;
		onCanPlayCapture?: GenericEventHandler<Target> | undefined;
		onCanPlayThrough?: GenericEventHandler<Target> | undefined;
		onCanPlayThroughCapture?: GenericEventHandler<Target> | undefined;
		onDurationChange?: GenericEventHandler<Target> | undefined;
		onDurationChangeCapture?: GenericEventHandler<Target> | undefined;
		onEmptied?: GenericEventHandler<Target> | undefined;
		onEmptiedCapture?: GenericEventHandler<Target> | undefined;
		onEncrypted?: GenericEventHandler<Target> | undefined;
		onEncryptedCapture?: GenericEventHandler<Target> | undefined;
		onEnded?: GenericEventHandler<Target> | undefined;
		onEndedCapture?: GenericEventHandler<Target> | undefined;
		onLoadedData?: GenericEventHandler<Target> | undefined;
		onLoadedDataCapture?: GenericEventHandler<Target> | undefined;
		onLoadedMetadata?: GenericEventHandler<Target> | undefined;
		onLoadedMetadataCapture?: GenericEventHandler<Target> | undefined;
		onLoadStart?: GenericEventHandler<Target> | undefined;
		onLoadStartCapture?: GenericEventHandler<Target> | undefined;
		onPause?: GenericEventHandler<Target> | undefined;
		onPauseCapture?: GenericEventHandler<Target> | undefined;
		onPlay?: GenericEventHandler<Target> | undefined;
		onPlayCapture?: GenericEventHandler<Target> | undefined;
		onPlaying?: GenericEventHandler<Target> | undefined;
		onPlayingCapture?: GenericEventHandler<Target> | undefined;
		onProgress?: GenericEventHandler<Target> | undefined;
		onProgressCapture?: GenericEventHandler<Target> | undefined;
		onRateChange?: GenericEventHandler<Target> | undefined;
		onRateChangeCapture?: GenericEventHandler<Target> | undefined;
		onSeeked?: GenericEventHandler<Target> | undefined;
		onSeekedCapture?: GenericEventHandler<Target> | undefined;
		onSeeking?: GenericEventHandler<Target> | undefined;
		onSeekingCapture?: GenericEventHandler<Target> | undefined;
		onStalled?: GenericEventHandler<Target> | undefined;
		onStalledCapture?: GenericEventHandler<Target> | undefined;
		onSuspend?: GenericEventHandler<Target> | undefined;
		onSuspendCapture?: GenericEventHandler<Target> | undefined;
		onTimeUpdate?: GenericEventHandler<Target> | undefined;
		onTimeUpdateCapture?: GenericEventHandler<Target> | undefined;
		onVolumeChange?: GenericEventHandler<Target> | undefined;
		onVolumeChangeCapture?: GenericEventHandler<Target> | undefined;
		onWaiting?: GenericEventHandler<Target> | undefined;
		onWaitingCapture?: GenericEventHandler<Target> | undefined;

		// MouseEvents
		onClick?: MouseEventHandler<Target> | undefined;
		onClickCapture?: MouseEventHandler<Target> | undefined;
		onContextMenu?: MouseEventHandler<Target> | undefined;
		onContextMenuCapture?: MouseEventHandler<Target> | undefined;
		onDblClick?: MouseEventHandler<Target> | undefined;
		onDblClickCapture?: MouseEventHandler<Target> | undefined;
		onDrag?: DragEventHandler<Target> | undefined;
		onDragCapture?: DragEventHandler<Target> | undefined;
		onDragEnd?: DragEventHandler<Target> | undefined;
		onDragEndCapture?: DragEventHandler<Target> | undefined;
		onDragEnter?: DragEventHandler<Target> | undefined;
		onDragEnterCapture?: DragEventHandler<Target> | undefined;
		onDragExit?: DragEventHandler<Target> | undefined;
		onDragExitCapture?: DragEventHandler<Target> | undefined;
		onDragLeave?: DragEventHandler<Target> | undefined;
		onDragLeaveCapture?: DragEventHandler<Target> | undefined;
		onDragOver?: DragEventHandler<Target> | undefined;
		onDragOverCapture?: DragEventHandler<Target> | undefined;
		onDragStart?: DragEventHandler<Target> | undefined;
		onDragStartCapture?: DragEventHandler<Target> | undefined;
		onDrop?: DragEventHandler<Target> | undefined;
		onDropCapture?: DragEventHandler<Target> | undefined;
		onMouseDown?: MouseEventHandler<Target> | undefined;
		onMouseDownCapture?: MouseEventHandler<Target> | undefined;
		onMouseEnter?: MouseEventHandler<Target> | undefined;
		onMouseEnterCapture?: MouseEventHandler<Target> | undefined;
		onMouseLeave?: MouseEventHandler<Target> | undefined;
		onMouseLeaveCapture?: MouseEventHandler<Target> | undefined;
		onMouseMove?: MouseEventHandler<Target> | undefined;
		onMouseMoveCapture?: MouseEventHandler<Target> | undefined;
		onMouseOut?: MouseEventHandler<Target> | undefined;
		onMouseOutCapture?: MouseEventHandler<Target> | undefined;
		onMouseOver?: MouseEventHandler<Target> | undefined;
		onMouseOverCapture?: MouseEventHandler<Target> | undefined;
		onMouseUp?: MouseEventHandler<Target> | undefined;
		onMouseUpCapture?: MouseEventHandler<Target> | undefined;

		// Selection Events
		onSelect?: GenericEventHandler<Target> | undefined;
		onSelectCapture?: GenericEventHandler<Target> | undefined;

		// Touch Events
		onTouchCancel?: TouchEventHandler<Target> | undefined;
		onTouchCancelCapture?: TouchEventHandler<Target> | undefined;
		onTouchEnd?: TouchEventHandler<Target> | undefined;
		onTouchEndCapture?: TouchEventHandler<Target> | undefined;
		onTouchMove?: TouchEventHandler<Target> | undefined;
		onTouchMoveCapture?: TouchEventHandler<Target> | undefined;
		onTouchStart?: TouchEventHandler<Target> | undefined;
		onTouchStartCapture?: TouchEventHandler<Target> | undefined;

		// Pointer Events
		onPointerOver?: PointerEventHandler<Target> | undefined;
		onPointerOverCapture?: PointerEventHandler<Target> | undefined;
		onPointerEnter?: PointerEventHandler<Target> | undefined;
		onPointerEnterCapture?: PointerEventHandler<Target> | undefined;
		onPointerDown?: PointerEventHandler<Target> | undefined;
		onPointerDownCapture?: PointerEventHandler<Target> | undefined;
		onPointerMove?: PointerEventHandler<Target> | undefined;
		onPointerMoveCapture?: PointerEventHandler<Target> | undefined;
		onPointerUp?: PointerEventHandler<Target> | undefined;
		onPointerUpCapture?: PointerEventHandler<Target> | undefined;
		onPointerCancel?: PointerEventHandler<Target> | undefined;
		onPointerCancelCapture?: PointerEventHandler<Target> | undefined;
		onPointerOut?: PointerEventHandler<Target> | undefined;
		onPointerOutCapture?: PointerEventHandler<Target> | undefined;
		onPointerLeave?: PointerEventHandler<Target> | undefined;
		onPointerLeaveCapture?: PointerEventHandler<Target> | undefined;
		onGotPointerCapture?: PointerEventHandler<Target> | undefined;
		onGotPointerCaptureCapture?: PointerEventHandler<Target> | undefined;
		onLostPointerCapture?: PointerEventHandler<Target> | undefined;
		onLostPointerCaptureCapture?: PointerEventHandler<Target> | undefined;

		// UI Events
		onScroll?: UIEventHandler<Target> | undefined;
		onScrollEnd?: UIEventHandler<Target> | undefined;
		onScrollCapture?: UIEventHandler<Target> | undefined;

		// Wheel Events
		onWheel?: WheelEventHandler<Target> | undefined;
		onWheelCapture?: WheelEventHandler<Target> | undefined;

		// Animation Events
		onAnimationStart?: AnimationEventHandler<Target> | undefined;
		onAnimationStartCapture?: AnimationEventHandler<Target> | undefined;
		onAnimationEnd?: AnimationEventHandler<Target> | undefined;
		onAnimationEndCapture?: AnimationEventHandler<Target> | undefined;
		onAnimationIteration?: AnimationEventHandler<Target> | undefined;
		onAnimationIterationCapture?: AnimationEventHandler<Target> | undefined;

		// Transition Events
		onTransitionCancel?: TransitionEventHandler<Target>;
		onTransitionCancelCapture?: TransitionEventHandler<Target>;
		onTransitionEnd?: TransitionEventHandler<Target>;
		onTransitionEndCapture?: TransitionEventHandler<Target>;
		onTransitionRun?: TransitionEventHandler<Target>;
		onTransitionRunCapture?: TransitionEventHandler<Target>;
		onTransitionStart?: TransitionEventHandler<Target>;
		onTransitionStartCapture?: TransitionEventHandler<Target>;

		// PictureInPicture Events
		onEnterPictureInPicture?: PictureInPictureEventHandler<Target>;
		onEnterPictureInPictureCapture?: PictureInPictureEventHandler<Target>;
		onLeavePictureInPicture?: PictureInPictureEventHandler<Target>;
		onLeavePictureInPictureCapture?: PictureInPictureEventHandler<Target>;
		onResize?: PictureInPictureEventHandler<Target>;
		onResizeCapture?: PictureInPictureEventHandler<Target>;
	}

	// All the WAI-ARIA 1.1 attributes from https://www.w3.org/TR/wai-aria-1.1/
	export interface AriaAttributes {
		/** Identifies the currently active element when DOM focus is on a composite widget, textbox, group, or application. */
		'aria-activedescendant'?: Signalish<string | undefined>;
		/** Indicates whether assistive technologies will present all, or only parts of, the changed region based on the change notifications defined by the aria-relevant attribute. */
		'aria-atomic'?: Signalish<Booleanish | undefined>;
		/**
		 * Indicates whether inputting text could trigger display of one or more predictions of the user's intended value for an input and specifies how predictions would be
		 * presented if they are made.
		 */
		'aria-autocomplete'?: Signalish<
			'none' | 'inline' | 'list' | 'both' | undefined
		>;
		/**
		 * Defines a string value that labels the current element, which is intended to be converted into Braille.
		 * @see aria-label.
		 */
		'aria-braillelabel'?: Signalish<string | undefined>;
		/**
		 * Defines a human-readable, author-localized abbreviated description for the role of an element, which is intended to be converted into Braille.
		 * @see aria-roledescription.
		 */
		'aria-brailleroledescription'?: Signalish<string | undefined>;
		/** Indicates an element is being modified and that assistive technologies MAY want to wait until the modifications are complete before exposing them to the user. */
		'aria-busy'?: Signalish<Booleanish | undefined>;
		/**
		 * Indicates the current "checked" state of checkboxes, radio buttons, and other widgets.
		 * @see aria-pressed
		 * @see aria-selected.
		 */
		'aria-checked'?: Signalish<Booleanish | 'mixed' | undefined>;
		/**
		 * Defines the total number of columns in a table, grid, or treegrid.
		 * @see aria-colindex.
		 */
		'aria-colcount'?: Signalish<number | undefined>;
		/**
		 * Defines an element's column index or position with respect to the total number of columns within a table, grid, or treegrid.
		 * @see aria-colcount
		 * @see aria-colspan.
		 */
		'aria-colindex'?: Signalish<number | undefined>;
		/**
		 * Defines a human readable text alternative of aria-colindex.
		 * @see aria-rowindextext.
		 */
		'aria-colindextext'?: Signalish<string | undefined>;
		/**
		 * Defines the number of columns spanned by a cell or gridcell within a table, grid, or treegrid.
		 * @see aria-colindex
		 * @see aria-rowspan.
		 */
		'aria-colspan'?: Signalish<number | undefined>;
		/**
		 * Identifies the element (or elements) whose contents or presence are controlled by the current element.
		 * @see aria-owns.
		 */
		'aria-controls'?: Signalish<string | undefined>;
		/** Indicates the element that represents the current item within a container or set of related elements. */
		'aria-current'?: Signalish<
			Booleanish | 'page' | 'step' | 'location' | 'date' | 'time' | undefined
		>;
		/**
		 * Identifies the element (or elements) that describes the object.
		 * @see aria-labelledby
		 */
		'aria-describedby'?: Signalish<string | undefined>;
		/**
		 * Defines a string value that describes or annotates the current element.
		 * @see related aria-describedby.
		 */
		'aria-description'?: Signalish<string | undefined>;
		/**
		 * Identifies the element that provides a detailed, extended description for the object.
		 * @see aria-describedby.
		 */
		'aria-details'?: Signalish<string | undefined>;
		/**
		 * Indicates that the element is perceivable but disabled, so it is not editable or otherwise operable.
		 * @see aria-hidden
		 * @see aria-readonly.
		 */
		'aria-disabled'?: Signalish<Booleanish | undefined>;
		/**
		 * Indicates what functions can be performed when a dragged object is released on the drop target.
		 * @deprecated in ARIA 1.1
		 */
		'aria-dropeffect'?: Signalish<
			'none' | 'copy' | 'execute' | 'link' | 'move' | 'popup' | undefined
		>;
		/**
		 * Identifies the element that provides an error message for the object.
		 * @see aria-invalid
		 * @see aria-describedby.
		 */
		'aria-errormessage'?: Signalish<string | undefined>;
		/** Indicates whether the element, or another grouping element it controls, is currently expanded or collapsed. */
		'aria-expanded'?: Signalish<Booleanish | undefined>;
		/**
		 * Identifies the next element (or elements) in an alternate reading order of content which, at the user's discretion,
		 * allows assistive technology to override the general default of reading in document source order.
		 */
		'aria-flowto'?: Signalish<string | undefined>;
		/**
		 * Indicates an element's "grabbed" state in a drag-and-drop operation.
		 * @deprecated in ARIA 1.1
		 */
		'aria-grabbed'?: Signalish<Booleanish | undefined>;
		/** Indicates the availability and type of interactive popup element, such as menu or dialog, that can be triggered by an element. */
		'aria-haspopup'?: Signalish<
			Booleanish | 'menu' | 'listbox' | 'tree' | 'grid' | 'dialog' | undefined
		>;
		/**
		 * Indicates whether the element is exposed to an accessibility API.
		 * @see aria-disabled.
		 */
		'aria-hidden'?: Signalish<Booleanish | undefined>;
		/**
		 * Indicates the entered value does not conform to the format expected by the application.
		 * @see aria-errormessage.
		 */
		'aria-invalid'?: Signalish<Booleanish | 'grammar' | 'spelling' | undefined>;
		/** Indicates keyboard shortcuts that an author has implemented to activate or give focus to an element. */
		'aria-keyshortcuts'?: Signalish<string | undefined>;
		/**
		 * Defines a string value that labels the current element.
		 * @see aria-labelledby.
		 */
		'aria-label'?: Signalish<string | undefined>;
		/**
		 * Identifies the element (or elements) that labels the current element.
		 * @see aria-describedby.
		 */
		'aria-labelledby'?: Signalish<string | undefined>;
		/** Defines the hierarchical level of an element within a structure. */
		'aria-level'?: Signalish<number | undefined>;
		/** Indicates that an element will be updated, and describes the types of updates the user agents, assistive technologies, and user can expect from the live region. */
		'aria-live'?: Signalish<'off' | 'assertive' | 'polite' | undefined>;
		/** Indicates whether an element is modal when displayed. */
		'aria-modal'?: Signalish<Booleanish | undefined>;
		/** Indicates whether a text box accepts multiple lines of input or only a single line. */
		'aria-multiline'?: Signalish<Booleanish | undefined>;
		/** Indicates that the user may select more than one item from the current selectable descendants. */
		'aria-multiselectable'?: Signalish<Booleanish | undefined>;
		/** Indicates whether the element's orientation is horizontal, vertical, or unknown/ambiguous. */
		'aria-orientation'?: Signalish<'horizontal' | 'vertical' | undefined>;
		/**
		 * Identifies an element (or elements) in order to define a visual, functional, or contextual parent/child relationship
		 * between DOM elements where the DOM hierarchy cannot be used to represent the relationship.
		 * @see aria-controls.
		 */
		'aria-owns'?: Signalish<string | undefined>;
		/**
		 * Defines a short hint (a word or short phrase) intended to aid the user with data entry when the control has no value.
		 * A hint could be a sample value or a brief description of the expected format.
		 */
		'aria-placeholder'?: Signalish<string | undefined>;
		/**
		 * Defines an element's number or position in the current set of listitems or treeitems. Not required if all elements in the set are present in the DOM.
		 * @see aria-setsize.
		 */
		'aria-posinset'?: Signalish<number | undefined>;
		/**
		 * Indicates the current "pressed" state of toggle buttons.
		 * @see aria-checked
		 * @see aria-selected.
		 */
		'aria-pressed'?: Signalish<Booleanish | 'mixed' | undefined>;
		/**
		 * Indicates that the element is not editable, but is otherwise operable.
		 * @see aria-disabled.
		 */
		'aria-readonly'?: Signalish<Booleanish | undefined>;
		/**
		 * Indicates what notifications the user agent will trigger when the accessibility tree within a live region is modified.
		 * @see aria-atomic.
		 */
		'aria-relevant'?: Signalish<
			| 'additions'
			| 'additions removals'
			| 'additions text'
			| 'all'
			| 'removals'
			| 'removals additions'
			| 'removals text'
			| 'text'
			| 'text additions'
			| 'text removals'
			| undefined
		>;
		/** Indicates that user input is required on the element before a form may be submitted. */
		'aria-required'?: Signalish<Booleanish | undefined>;
		/** Defines a human-readable, author-localized description for the role of an element. */
		'aria-roledescription'?: Signalish<string | undefined>;
		/**
		 * Defines the total number of rows in a table, grid, or treegrid.
		 * @see aria-rowindex.
		 */
		'aria-rowcount'?: Signalish<number | undefined>;
		/**
		 * Defines an element's row index or position with respect to the total number of rows within a table, grid, or treegrid.
		 * @see aria-rowcount
		 * @see aria-rowspan.
		 */
		'aria-rowindex'?: Signalish<number | undefined>;
		/**
		 * Defines a human readable text alternative of aria-rowindex.
		 * @see aria-colindextext.
		 */
		'aria-rowindextext'?: Signalish<string | undefined>;
		/**
		 * Defines the number of rows spanned by a cell or gridcell within a table, grid, or treegrid.
		 * @see aria-rowindex
		 * @see aria-colspan.
		 */
		'aria-rowspan'?: Signalish<number | undefined>;
		/**
		 * Indicates the current "selected" state of various widgets.
		 * @see aria-checked
		 * @see aria-pressed.
		 */
		'aria-selected'?: Signalish<Booleanish | undefined>;
		/**
		 * Defines the number of items in the current set of listitems or treeitems. Not required if all elements in the set are present in the DOM.
		 * @see aria-posinset.
		 */
		'aria-setsize'?: Signalish<number | undefined>;
		/** Indicates if items in a table or grid are sorted in ascending or descending order. */
		'aria-sort'?: Signalish<
			'none' | 'ascending' | 'descending' | 'other' | undefined
		>;
		/** Defines the maximum allowed value for a range widget. */
		'aria-valuemax'?: Signalish<number | undefined>;
		/** Defines the minimum allowed value for a range widget. */
		'aria-valuemin'?: Signalish<number | undefined>;
		/**
		 * Defines the current value for a range widget.
		 * @see aria-valuetext.
		 */
		'aria-valuenow'?: Signalish<number | undefined>;
		/** Defines the human readable text alternative of aria-valuenow for a range widget. */
		'aria-valuetext'?: Signalish<string | undefined>;
	}

	// All the WAI-ARIA 1.2 role attribute values from https://www.w3.org/TR/wai-aria-1.2/#role_definitions
	type WAIAriaRole =
		| 'alert'
		| 'alertdialog'
		| 'application'
		| 'article'
		| 'banner'
		| 'blockquote'
		| 'button'
		| 'caption'
		| 'cell'
		| 'checkbox'
		| 'code'
		| 'columnheader'
		| 'combobox'
		| 'command'
		| 'complementary'
		| 'composite'
		| 'contentinfo'
		| 'definition'
		| 'deletion'
		| 'dialog'
		| 'directory'
		| 'document'
		| 'emphasis'
		| 'feed'
		| 'figure'
		| 'form'
		| 'generic'
		| 'grid'
		| 'gridcell'
		| 'group'
		| 'heading'
		| 'img'
		| 'input'
		| 'insertion'
		| 'landmark'
		| 'link'
		| 'list'
		| 'listbox'
		| 'listitem'
		| 'log'
		| 'main'
		| 'marquee'
		| 'math'
		| 'meter'
		| 'menu'
		| 'menubar'
		| 'menuitem'
		| 'menuitemcheckbox'
		| 'menuitemradio'
		| 'navigation'
		| 'none'
		| 'note'
		| 'option'
		| 'paragraph'
		| 'presentation'
		| 'progressbar'
		| 'radio'
		| 'radiogroup'
		| 'range'
		| 'region'
		| 'roletype'
		| 'row'
		| 'rowgroup'
		| 'rowheader'
		| 'scrollbar'
		| 'search'
		| 'searchbox'
		| 'section'
		| 'sectionhead'
		| 'select'
		| 'separator'
		| 'slider'
		| 'spinbutton'
		| 'status'
		| 'strong'
		| 'structure'
		| 'subscript'
		| 'superscript'
		| 'switch'
		| 'tab'
		| 'table'
		| 'tablist'
		| 'tabpanel'
		| 'term'
		| 'textbox'
		| 'time'
		| 'timer'
		| 'toolbar'
		| 'tooltip'
		| 'tree'
		| 'treegrid'
		| 'treeitem'
		| 'widget'
		| 'window'
		| 'none presentation';

	// All the Digital Publishing WAI-ARIA 1.0 role attribute values from https://www.w3.org/TR/dpub-aria-1.0/#role_definitions
	type DPubAriaRole =
		| 'doc-abstract'
		| 'doc-acknowledgments'
		| 'doc-afterword'
		| 'doc-appendix'
		| 'doc-backlink'
		| 'doc-biblioentry'
		| 'doc-bibliography'
		| 'doc-biblioref'
		| 'doc-chapter'
		| 'doc-colophon'
		| 'doc-conclusion'
		| 'doc-cover'
		| 'doc-credit'
		| 'doc-credits'
		| 'doc-dedication'
		| 'doc-endnote'
		| 'doc-endnotes'
		| 'doc-epigraph'
		| 'doc-epilogue'
		| 'doc-errata'
		| 'doc-example'
		| 'doc-footnote'
		| 'doc-foreword'
		| 'doc-glossary'
		| 'doc-glossref'
		| 'doc-index'
		| 'doc-introduction'
		| 'doc-noteref'
		| 'doc-notice'
		| 'doc-pagebreak'
		| 'doc-pagelist'
		| 'doc-part'
		| 'doc-preface'
		| 'doc-prologue'
		| 'doc-pullquote'
		| 'doc-qna'
		| 'doc-subtitle'
		| 'doc-tip'
		| 'doc-toc';

	type AriaRole = WAIAriaRole | DPubAriaRole;

	export interface HTMLAttributes<RefType extends EventTarget = EventTarget>
		extends ClassAttributes<RefType>,
			DOMAttributes<RefType>,
			AriaAttributes {
		// Standard HTML Attributes
		accept?: string | undefined | SignalLike<string | undefined>;
		acceptCharset?: string | undefined | SignalLike<string | undefined>;
		'accept-charset'?: HTMLAttributes['acceptCharset'];
		accessKey?: string | undefined | SignalLike<string | undefined>;
		accesskey?: HTMLAttributes['accessKey'];
		action?: string | undefined | SignalLike<string | undefined>;
		allow?: string | undefined | SignalLike<string | undefined>;
		allowFullScreen?: boolean | undefined | SignalLike<boolean | undefined>;
		allowTransparency?: boolean | undefined | SignalLike<boolean | undefined>;
		alt?: string | undefined | SignalLike<string | undefined>;
		as?: string | undefined | SignalLike<string | undefined>;
		async?: boolean | undefined | SignalLike<boolean | undefined>;
		autocomplete?: string | undefined | SignalLike<string | undefined>;
		autoComplete?: string | undefined | SignalLike<string | undefined>;
		autocorrect?: string | undefined | SignalLike<string | undefined>;
		autoCorrect?: string | undefined | SignalLike<string | undefined>;
		autofocus?: boolean | undefined | SignalLike<boolean | undefined>;
		autoFocus?: boolean | undefined | SignalLike<boolean | undefined>;
		autoPlay?: boolean | undefined | SignalLike<boolean | undefined>;
		autoplay?: boolean | undefined | SignalLike<boolean | undefined>;
		capture?: boolean | string | undefined | SignalLike<string | undefined>;
		cellPadding?: number | string | undefined | SignalLike<string | undefined>;
		cellSpacing?: number | string | undefined | SignalLike<string | undefined>;
		charSet?: string | undefined | SignalLike<string | undefined>;
		charset?: string | undefined | SignalLike<string | undefined>;
		challenge?: string | undefined | SignalLike<string | undefined>;
		checked?: boolean | undefined | SignalLike<boolean | undefined>;
		cite?: string | undefined | SignalLike<string | undefined>;
		class?: string | undefined | SignalLike<string | undefined>;
		className?: string | undefined | SignalLike<string | undefined>;
		cols?: number | undefined | SignalLike<number | undefined>;
		colSpan?: number | undefined | SignalLike<number | undefined>;
		colspan?: number | undefined | SignalLike<number | undefined>;
		content?: string | undefined | SignalLike<string | undefined>;
		contentEditable?:
			| Booleanish
			| ''
			| 'plaintext-only'
			| 'inherit'
			| undefined
			| SignalLike<Booleanish | '' | 'inherit' | 'plaintext-only' | undefined>;
		contenteditable?: HTMLAttributes['contentEditable'];
		/** @deprecated See https://developer.mozilla.org/en-US/docs/Web/HTML/Global_attributes/contextmenu */
		contextMenu?: string | undefined | SignalLike<string | undefined>;
		/** @deprecated See https://developer.mozilla.org/en-US/docs/Web/HTML/Global_attributes/contextmenu */
		contextmenu?: string | undefined | SignalLike<string | undefined>;
		controls?: boolean | undefined | SignalLike<boolean | undefined>;
		controlsList?: string | undefined | SignalLike<string | undefined>;
		coords?: string | undefined | SignalLike<string | undefined>;
		crossOrigin?: string | undefined | SignalLike<string | undefined>;
		crossorigin?: string | undefined | SignalLike<string | undefined>;
		data?: string | undefined | SignalLike<string | undefined>;
		dateTime?: string | undefined | SignalLike<string | undefined>;
		datetime?: string | undefined | SignalLike<string | undefined>;
		default?: boolean | undefined | SignalLike<boolean | undefined>;
		defaultChecked?: boolean | undefined | SignalLike<boolean | undefined>;
		defaultValue?: string | undefined | SignalLike<string | undefined>;
		defer?: boolean | undefined | SignalLike<boolean | undefined>;
		dir?:
			| 'auto'
			| 'rtl'
			| 'ltr'
			| undefined
			| SignalLike<'auto' | 'rtl' | 'ltr' | undefined>;
		disabled?: boolean | undefined | SignalLike<boolean | undefined>;
		disableRemotePlayback?:
			| boolean
			| undefined
			| SignalLike<boolean | undefined>;
		download?: any | undefined;
		decoding?:
			| 'sync'
			| 'async'
			| 'auto'
			| undefined
			| SignalLike<'sync' | 'async' | 'auto' | undefined>;
		draggable?: boolean | undefined | SignalLike<boolean | undefined>;
		encType?: string | undefined | SignalLike<string | undefined>;
		enctype?: string | undefined | SignalLike<string | undefined>;
		enterkeyhint?:
			| 'enter'
			| 'done'
			| 'go'
			| 'next'
			| 'previous'
			| 'search'
			| 'send'
			| undefined
			| SignalLike<
					| 'enter'
					| 'done'
					| 'go'
					| 'next'
					| 'previous'
					| 'search'
					| 'send'
					| undefined
			  >;
		elementTiming?: string | undefined | SignalLike<string | undefined>;
		elementtiming?: HTMLAttributes['elementTiming'];
		exportparts?: string | undefined | SignalLike<string | undefined>;
		for?: string | undefined | SignalLike<string | undefined>;
		form?: string | undefined | SignalLike<string | undefined>;
		formAction?: string | undefined | SignalLike<string | undefined>;
		formaction?: string | undefined | SignalLike<string | undefined>;
		formEncType?: string | undefined | SignalLike<string | undefined>;
		formenctype?: string | undefined | SignalLike<string | undefined>;
		formMethod?: string | undefined | SignalLike<string | undefined>;
		formmethod?: string | undefined | SignalLike<string | undefined>;
		formNoValidate?: boolean | undefined | SignalLike<boolean | undefined>;
		formnovalidate?: boolean | undefined | SignalLike<boolean | undefined>;
		formTarget?: string | undefined | SignalLike<string | undefined>;
		formtarget?: string | undefined | SignalLike<string | undefined>;
		frameBorder?:
			| number
			| string
			| undefined
			| SignalLike<number | string | undefined>;
		frameborder?:
			| number
			| string
			| undefined
			| SignalLike<number | string | undefined>;
		headers?: string | undefined | SignalLike<string | undefined>;
		height?:
			| number
			| string
			| undefined
			| SignalLike<number | string | undefined>;
		hidden?:
			| boolean
			| 'hidden'
			| 'until-found'
			| undefined
			| SignalLike<boolean | 'hidden' | 'until-found' | undefined>;
		high?: number | undefined | SignalLike<number | undefined>;
		href?: string | undefined | SignalLike<string | undefined>;
		hrefLang?: string | undefined | SignalLike<string | undefined>;
		hreflang?: string | undefined | SignalLike<string | undefined>;
		htmlFor?: string | undefined | SignalLike<string | undefined>;
		httpEquiv?: string | undefined | SignalLike<string | undefined>;
		'http-equiv'?: string | undefined | SignalLike<string | undefined>;
		icon?: string | undefined | SignalLike<string | undefined>;
		id?: string | undefined | SignalLike<string | undefined>;
		indeterminate?: boolean | undefined | SignalLike<boolean | undefined>;
		inert?: boolean | undefined | SignalLike<boolean | undefined>;
		inputMode?: string | undefined | SignalLike<string | undefined>;
		inputmode?: string | undefined | SignalLike<string | undefined>;
		integrity?: string | undefined | SignalLike<string | undefined>;
		is?: string | undefined | SignalLike<string | undefined>;
		keyParams?: string | undefined | SignalLike<string | undefined>;
		keyType?: string | undefined | SignalLike<string | undefined>;
		kind?: string | undefined | SignalLike<string | undefined>;
		label?: string | undefined | SignalLike<string | undefined>;
		lang?: string | undefined | SignalLike<string | undefined>;
		list?: string | undefined | SignalLike<string | undefined>;
		loading?:
			| 'eager'
			| 'lazy'
			| undefined
			| SignalLike<'eager' | 'lazy' | undefined>;
		loop?: boolean | undefined | SignalLike<boolean | undefined>;
		low?: number | undefined | SignalLike<number | undefined>;
		manifest?: string | undefined | SignalLike<string | undefined>;
		marginHeight?: number | undefined | SignalLike<number | undefined>;
		marginWidth?: number | undefined | SignalLike<number | undefined>;
		max?: number | string | undefined | SignalLike<string | undefined>;
		maxLength?: number | undefined | SignalLike<number | undefined>;
		maxlength?: number | undefined | SignalLike<number | undefined>;
		media?: string | undefined | SignalLike<string | undefined>;
		mediaGroup?: string | undefined | SignalLike<string | undefined>;
		method?: string | undefined | SignalLike<string | undefined>;
		min?: number | string | undefined | SignalLike<string | undefined>;
		minLength?: number | undefined | SignalLike<number | undefined>;
		minlength?: number | undefined | SignalLike<number | undefined>;
		multiple?: boolean | undefined | SignalLike<boolean | undefined>;
		muted?: boolean | undefined | SignalLike<boolean | undefined>;
		name?: string | undefined | SignalLike<string | undefined>;
		nomodule?: boolean | undefined | SignalLike<boolean | undefined>;
		nonce?: string | undefined | SignalLike<string | undefined>;
		noValidate?: boolean | undefined | SignalLike<boolean | undefined>;
		novalidate?: boolean | undefined | SignalLike<boolean | undefined>;
		open?: boolean | undefined | SignalLike<boolean | undefined>;
		optimum?: number | undefined | SignalLike<number | undefined>;
		part?: string | undefined | SignalLike<string | undefined>;
		pattern?: string | undefined | SignalLike<string | undefined>;
		ping?: string | undefined | SignalLike<string | undefined>;
		placeholder?: string | undefined | SignalLike<string | undefined>;
		playsInline?: boolean | undefined | SignalLike<boolean | undefined>;
		playsinline?: boolean | undefined | SignalLike<boolean | undefined>;
		popover?:
			| 'auto'
			| 'hint'
			| 'manual'
			| boolean
			| undefined
			| SignalLike<'auto' | 'hint' | 'manual' | boolean | undefined>;
		popovertarget?: string | undefined | SignalLike<string | undefined>;
		popoverTarget?: string | undefined | SignalLike<string | undefined>;
		popovertargetaction?:
			| 'hide'
			| 'show'
			| 'toggle'
			| undefined
			| SignalLike<'hide' | 'show' | 'toggle' | undefined>;
		popoverTargetAction?:
			| 'hide'
			| 'show'
			| 'toggle'
			| undefined
			| SignalLike<'hide' | 'show' | 'toggle' | undefined>;
		poster?: string | undefined | SignalLike<string | undefined>;
		preload?: string | undefined | SignalLike<string | undefined>;
		radioGroup?: string | undefined | SignalLike<string | undefined>;
		readonly?: boolean | undefined | SignalLike<boolean | undefined>;
		readOnly?: boolean | undefined | SignalLike<boolean | undefined>;
		referrerpolicy?:
			| 'no-referrer'
			| 'no-referrer-when-downgrade'
			| 'origin'
			| 'origin-when-cross-origin'
			| 'same-origin'
			| 'strict-origin'
			| 'strict-origin-when-cross-origin'
			| 'unsafe-url'
			| undefined
			| SignalLike<
					| 'no-referrer'
					| 'no-referrer-when-downgrade'
					| 'origin'
					| 'origin-when-cross-origin'
					| 'same-origin'
					| 'strict-origin'
					| 'strict-origin-when-cross-origin'
					| 'unsafe-url'
					| undefined
			  >;
		rel?: string | undefined | SignalLike<string | undefined>;
		required?: boolean | undefined | SignalLike<boolean | undefined>;
		reversed?: boolean | undefined | SignalLike<boolean | undefined>;
		role?: AriaRole | undefined | SignalLike<AriaRole | undefined>;
		rows?: number | undefined | SignalLike<number | undefined>;
		rowSpan?: number | undefined | SignalLike<number | undefined>;
		rowspan?: number | undefined | SignalLike<number | undefined>;
		sandbox?: string | undefined | SignalLike<string | undefined>;
		scope?: string | undefined | SignalLike<string | undefined>;
		scoped?: boolean | undefined | SignalLike<boolean | undefined>;
		scrolling?: string | undefined | SignalLike<string | undefined>;
		seamless?: boolean | undefined | SignalLike<boolean | undefined>;
		selected?: boolean | undefined | SignalLike<boolean | undefined>;
		shape?: string | undefined | SignalLike<string | undefined>;
		size?: number | undefined | SignalLike<number | undefined>;
		sizes?: string | undefined | SignalLike<string | undefined>;
		slot?: string | undefined | SignalLike<string | undefined>;
		span?: number | undefined | SignalLike<number | undefined>;
		spellcheck?: boolean | undefined | SignalLike<boolean | undefined>;
		spellCheck?: boolean | undefined | SignalLike<boolean | undefined>;
		src?: string | undefined | SignalLike<string | undefined>;
		srcSet?: string | undefined | SignalLike<string | undefined>;
		srcset?: string | undefined | SignalLike<string | undefined>;
		srcDoc?: string | undefined | SignalLike<string | undefined>;
		srcdoc?: string | undefined | SignalLike<string | undefined>;
		srcLang?: string | undefined | SignalLike<string | undefined>;
		srclang?: string | undefined | SignalLike<string | undefined>;
		start?: number | undefined | SignalLike<number | undefined>;
		step?:
			| number
			| string
			| undefined
			| SignalLike<number | string | undefined>;
		style?:
			| string
			| CSSProperties
			| undefined
			| SignalLike<string | CSSProperties | undefined>;
		summary?: string | undefined | SignalLike<string | undefined>;
		tabIndex?: number | undefined | SignalLike<number | undefined>;
		tabindex?: number | undefined | SignalLike<number | undefined>;
		target?: string | undefined | SignalLike<string | undefined>;
		title?: string | undefined | SignalLike<string | undefined>;
		type?: string | undefined | SignalLike<string | undefined>;
		useMap?: string | undefined | SignalLike<string | undefined>;
		usemap?: string | undefined | SignalLike<string | undefined>;
		value?:
			| string
			| string[]
			| number
			| undefined
			| SignalLike<string | string[] | number | undefined>;
		volume?:
			| string
			| number
			| undefined
			| SignalLike<string | number | undefined>;
		width?:
			| number
			| string
			| undefined
			| SignalLike<number | string | undefined>;
		wmode?: string | undefined | SignalLike<string | undefined>;
		wrap?: string | undefined | SignalLike<string | undefined>;

		// Non-standard Attributes
		autocapitalize?:
			| 'off'
			| 'none'
			| 'on'
			| 'sentences'
			| 'words'
			| 'characters'
			| undefined
			| SignalLike<
					| 'off'
					| 'none'
					| 'on'
					| 'sentences'
					| 'words'
					| 'characters'
					| undefined
			  >;
		autoCapitalize?:
			| 'off'
			| 'none'
			| 'on'
			| 'sentences'
			| 'words'
			| 'characters'
			| undefined
			| SignalLike<
					| 'off'
					| 'none'
					| 'on'
					| 'sentences'
					| 'words'
					| 'characters'
					| undefined
			  >;
		disablePictureInPicture?:
			| boolean
			| undefined
			| SignalLike<boolean | undefined>;
		results?: number | undefined | SignalLike<number | undefined>;
		translate?: boolean | undefined | SignalLike<boolean | undefined>;

		// RDFa Attributes
		about?: string | undefined | SignalLike<string | undefined>;
		datatype?: string | undefined | SignalLike<string | undefined>;
		inlist?: any;
		prefix?: string | undefined | SignalLike<string | undefined>;
		property?: string | undefined | SignalLike<string | undefined>;
		resource?: string | undefined | SignalLike<string | undefined>;
		typeof?: string | undefined | SignalLike<string | undefined>;
		vocab?: string | undefined | SignalLike<string | undefined>;

		// Microdata Attributes
		itemProp?: string | undefined | SignalLike<string | undefined>;
		itemprop?: string | undefined | SignalLike<string | undefined>;
		itemScope?: boolean | undefined | SignalLike<boolean | undefined>;
		itemscope?: boolean | undefined | SignalLike<boolean | undefined>;
		itemType?: string | undefined | SignalLike<string | undefined>;
		itemtype?: string | undefined | SignalLike<string | undefined>;
		itemID?: string | undefined | SignalLike<string | undefined>;
		itemid?: string | undefined | SignalLike<string | undefined>;
		itemRef?: string | undefined | SignalLike<string | undefined>;
		itemref?: string | undefined | SignalLike<string | undefined>;
	}

	export type DetailedHTMLProps<
		HA extends HTMLAttributes<RefType>,
		RefType extends EventTarget = EventTarget
	> = HA;

	export interface HTMLMarqueeElement extends HTMLElement {
		behavior?:
			| 'scroll'
			| 'slide'
			| 'alternate'
			| undefined
			| SignalLike<'scroll' | 'slide' | 'alternate' | undefined>;
		bgColor?: string | undefined | SignalLike<string | undefined>;
		direction?:
			| 'left'
			| 'right'
			| 'up'
			| 'down'
			| undefined
			| SignalLike<'left' | 'right' | 'up' | 'down' | undefined>;
		height?:
			| number
			| string
			| undefined
			| SignalLike<number | string | undefined>;
		hspace?:
			| number
			| string
			| undefined
			| SignalLike<number | string | undefined>;
		loop?:
			| number
			| string
			| undefined
			| SignalLike<number | string | undefined>;
		scrollAmount?:
			| number
			| string
			| undefined
			| SignalLike<number | string | undefined>;
		scrollDelay?:
			| number
			| string
			| undefined
			| SignalLike<number | string | undefined>;
		trueSpeed?: boolean | undefined | SignalLike<boolean | undefined>;
		vspace?:
			| number
			| string
			| undefined
			| SignalLike<number | string | undefined>;
		width?:
			| number
			| string
			| undefined
			| SignalLike<number | string | undefined>;
	}

<<<<<<< HEAD
	export interface IntrinsicSVGElements {
		svg: SVGAttributes<SVGSVGElement>;
		animate: SVGAttributes<SVGAnimateElement>;
		circle: SVGAttributes<SVGCircleElement>;
		animateMotion: SVGAttributes<SVGAnimateMotionElement>;
		animateTransform: SVGAttributes<SVGAnimateTransformElement>;
		clipPath: SVGAttributes<SVGClipPathElement>;
		defs: SVGAttributes<SVGDefsElement>;
		desc: SVGAttributes<SVGDescElement>;
		ellipse: SVGAttributes<SVGEllipseElement>;
		feBlend: SVGAttributes<SVGFEBlendElement>;
		feColorMatrix: SVGAttributes<SVGFEColorMatrixElement>;
		feComponentTransfer: SVGAttributes<SVGFEComponentTransferElement>;
		feComposite: SVGAttributes<SVGFECompositeElement>;
		feConvolveMatrix: SVGAttributes<SVGFEConvolveMatrixElement>;
		feDiffuseLighting: SVGAttributes<SVGFEDiffuseLightingElement>;
		feDisplacementMap: SVGAttributes<SVGFEDisplacementMapElement>;
		feDistantLight: SVGAttributes<SVGFEDistantLightElement>;
		feDropShadow: SVGAttributes<SVGFEDropShadowElement>;
		feFlood: SVGAttributes<SVGFEFloodElement>;
		feFuncA: SVGAttributes<SVGFEFuncAElement>;
		feFuncB: SVGAttributes<SVGFEFuncBElement>;
		feFuncG: SVGAttributes<SVGFEFuncGElement>;
		feFuncR: SVGAttributes<SVGFEFuncRElement>;
		feGaussianBlur: SVGAttributes<SVGFEGaussianBlurElement>;
		feImage: SVGAttributes<SVGFEImageElement>;
		feMerge: SVGAttributes<SVGFEMergeElement>;
		feMergeNode: SVGAttributes<SVGFEMergeNodeElement>;
		feMorphology: SVGAttributes<SVGFEMorphologyElement>;
		feOffset: SVGAttributes<SVGFEOffsetElement>;
		fePointLight: SVGAttributes<SVGFEPointLightElement>;
		feSpecularLighting: SVGAttributes<SVGFESpecularLightingElement>;
		feSpotLight: SVGAttributes<SVGFESpotLightElement>;
		feTile: SVGAttributes<SVGFETileElement>;
		feTurbulence: SVGAttributes<SVGFETurbulenceElement>;
		filter: SVGAttributes<SVGFilterElement>;
		foreignObject: SVGAttributes<SVGForeignObjectElement>;
		g: SVGAttributes<SVGGElement>;
		image: SVGAttributes<SVGImageElement>;
		line: SVGAttributes<SVGLineElement>;
		linearGradient: SVGAttributes<SVGLinearGradientElement>;
		marker: SVGAttributes<SVGMarkerElement>;
		mask: SVGAttributes<SVGMaskElement>;
		metadata: SVGAttributes<SVGMetadataElement>;
		mpath: SVGAttributes<SVGMPathElement>;
		path: SVGAttributes<SVGPathElement>;
		pattern: SVGAttributes<SVGPatternElement>;
		polygon: SVGAttributes<SVGPolygonElement>;
		polyline: SVGAttributes<SVGPolylineElement>;
		radialGradient: SVGAttributes<SVGRadialGradientElement>;
		rect: SVGAttributes<SVGRectElement>;
		set: SVGAttributes<SVGSetElement>;
		stop: SVGAttributes<SVGStopElement>;
		switch: SVGAttributes<SVGSwitchElement>;
		symbol: SVGAttributes<SVGSymbolElement>;
		text: SVGAttributes<SVGTextElement>;
		textPath: SVGAttributes<SVGTextPathElement>;
		tspan: SVGAttributes<SVGTSpanElement>;
		use: SVGAttributes<SVGUseElement>;
		view: SVGAttributes<SVGViewElement>;
	}

	export interface IntrinsicElements extends IntrinsicSVGElements {
=======
	export interface MathMLAttributes<Target extends EventTarget = MathMLElement>
		extends HTMLAttributes<Target> {
		dir?: 'ltr' | 'rtl' | undefined | SignalLike<'ltr' | 'rtl' | undefined>;
		displaystyle?: boolean | undefined | SignalLike<boolean | undefined>;
		/** @deprecated This feature is non-standard. See https://developer.mozilla.org/en-US/docs/Web/MathML/Global_attributes/href  */
		href?: string | undefined | SignalLike<string | undefined>;
		/** @deprecated See https://developer.mozilla.org/en-US/docs/Web/MathML/Global_attributes/mathbackground */
		mathbackground?: string | undefined | SignalLike<string | undefined>;
		/** @deprecated See https://developer.mozilla.org/en-US/docs/Web/MathML/Global_attributes/mathcolor */
		mathcolor?: string | undefined | SignalLike<string | undefined>;
		/** @deprecated See https://developer.mozilla.org/en-US/docs/Web/MathML/Global_attributes/mathsize */
		mathsize?: string | undefined | SignalLike<string | undefined>;
		nonce?: string | undefined | SignalLike<string | undefined>;
		scriptlevel?: string | undefined | SignalLike<string | undefined>;
	}

	export interface HTMLAnnotationElement extends MathMLElement {
		encoding?: string | undefined | SignalLike<string | undefined>;
		/** @deprecated See https://developer.mozilla.org/en-US/docs/Web/MathML/Element/semantics#src */
		src?: string | undefined | SignalLike<string | undefined>;
	}

	export interface HTMLAnnotationXmlElement extends MathMLElement {
		encoding?: string | undefined | SignalLike<string | undefined>;
		/** @deprecated See https://developer.mozilla.org/en-US/docs/Web/MathML/Element/semantics#src */
		src?: string | undefined | SignalLike<string | undefined>;
	}

	export interface HTMLMActionElement extends MathMLElement {
		/** @deprecated See https://developer.mozilla.org/en-US/docs/Web/MathML/Element/maction#actiontype */
		actiontype?:
			| 'statusline'
			| 'toggle'
			| undefined
			| SignalLike<'statusline' | 'toggle' | undefined>;
		/** @deprecated See https://developer.mozilla.org/en-US/docs/Web/MathML/Element/maction#selection */
		selection?: string | undefined | SignalLike<string | undefined>;
	}

	export interface HTMLMathElement extends MathMLElement {
		display?:
			| 'block'
			| 'inline'
			| undefined
			| SignalLike<'block' | 'inline' | undefined>;
	}

	export interface HTMLMEncloseElement extends MathMLElement {
		notation?: string | undefined | SignalLike<string | undefined>;
	}

	export interface HTMLMErrorElement extends MathMLElement {}

	export interface HTMLMFencedElement extends MathMLElement {
		close?: string | undefined | SignalLike<string | undefined>;
		open?: string | undefined | SignalLike<string | undefined>;
		separators?: string | undefined | SignalLike<string | undefined>;
	}

	export interface HTMLMFracElement extends MathMLElement {
		/** @deprecated See https://developer.mozilla.org/en-US/docs/Web/MathML/Element/mfrac#denomalign */
		denomalign?:
			| 'center'
			| 'left'
			| 'right'
			| undefined
			| SignalLike<'center' | 'left' | 'right' | undefined>;
		linethickness?: string | undefined | SignalLike<string | undefined>;
		/** @deprecated See https://developer.mozilla.org/en-US/docs/Web/MathML/Element/mfrac#numalign */
		numalign?:
			| 'center'
			| 'left'
			| 'right'
			| undefined
			| SignalLike<'center' | 'left' | 'right' | undefined>;
	}

	export interface HTMLMiElement extends MathMLElement {
		/** The only value allowed in the current specification is normal (case insensitive)
		 * See https://developer.mozilla.org/en-US/docs/Web/MathML/Element/mi#mathvariant */
		mathvariant?:
			| 'normal'
			| 'bold'
			| 'italic'
			| 'bold-italic'
			| 'double-struck'
			| 'bold-fraktur'
			| 'script'
			| 'bold-script'
			| 'fraktur'
			| 'sans-serif'
			| 'bold-sans-serif'
			| 'sans-serif-italic'
			| 'sans-serif-bold-italic'
			| 'monospace'
			| 'initial'
			| 'tailed'
			| 'looped'
			| 'stretched'
			| undefined
			| SignalLike<
					| 'normal'
					| 'bold'
					| 'italic'
					| 'bold-italic'
					| 'double-struck'
					| 'bold-fraktur'
					| 'script'
					| 'bold-script'
					| 'fraktur'
					| 'sans-serif'
					| 'bold-sans-serif'
					| 'sans-serif-italic'
					| 'sans-serif-bold-italic'
					| 'monospace'
					| 'initial'
					| 'tailed'
					| 'looped'
					| 'stretched'
					| undefined
			  >;
	}

	export interface HTMLMmultiScriptsElement extends MathMLElement {
		/** @deprecated See https://developer.mozilla.org/en-US/docs/Web/MathML/Element/mmultiscripts#subscriptshift */
		subscriptshift?: string | undefined | SignalLike<string | undefined>;
		/** @deprecated See https://developer.mozilla.org/en-US/docs/Web/MathML/Element/mmultiscripts#superscriptshift */
		superscriptshift?: string | undefined | SignalLike<string | undefined>;
	}

	export interface HTMLMNElement extends MathMLElement {}

	export interface HTMLMOElement extends MathMLElement {
		/** Non-standard attribute See https://developer.mozilla.org/en-US/docs/Web/MathML/Element/mo#accent */
		accent?: boolean | undefined | SignalLike<boolean | undefined>;
		fence?: boolean | undefined | SignalLike<boolean | undefined>;
		largeop?: boolean | undefined | SignalLike<boolean | undefined>;
		lspace?: string | undefined | SignalLike<string | undefined>;
		maxsize?: string | undefined | SignalLike<string | undefined>;
		minsize?: string | undefined | SignalLike<string | undefined>;
		movablelimits?: boolean | undefined | SignalLike<boolean | undefined>;
		rspace?: string | undefined | SignalLike<string | undefined>;
		separator?: boolean | undefined | SignalLike<boolean | undefined>;
		stretchy?: boolean | undefined | SignalLike<boolean | undefined>;
		symmetric?: boolean | undefined | SignalLike<boolean | undefined>;
	}

	export interface HTMLMOverElement extends MathMLElement {
		accent?: boolean | undefined | SignalLike<boolean | undefined>;
	}

	export interface HTMLMPaddedElement extends MathMLElement {
		depth?: string | undefined | SignalLike<string | undefined>;
		height?: string | undefined | SignalLike<string | undefined>;
		lspace?: string | undefined | SignalLike<string | undefined>;
		voffset?: string | undefined | SignalLike<string | undefined>;
		width?: string | undefined | SignalLike<string | undefined>;
	}

	export interface HTMLMPhantomElement extends MathMLElement {}

	export interface HTMLMPrescriptsElement extends MathMLElement {}

	export interface HTMLMRootElement extends MathMLElement {}

	export interface HTMLMRowElement extends MathMLElement {}

	export interface HTMLMSElement extends MathMLElement {
		/** @deprecated See https://developer.mozilla.org/en-US/docs/Web/MathML/Element/ms#browser_compatibility */
		lquote?: string | undefined | SignalLike<string | undefined>;
		/** @deprecated See https://developer.mozilla.org/en-US/docs/Web/MathML/Element/ms#browser_compatibility */
		rquote?: string | undefined | SignalLike<string | undefined>;
	}

	export interface HTMLMSpaceElement extends MathMLElement {
		depth?: string | undefined | SignalLike<string | undefined>;
		height?: string | undefined | SignalLike<string | undefined>;
		width?: string | undefined | SignalLike<string | undefined>;
	}

	export interface HTMLMSqrtElement extends MathMLElement {}

	export interface HTMLMStyleElement extends MathMLElement {
		/** @deprecated See https://developer.mozilla.org/en-US/docs/Web/MathML/Element/mstyle#background */
		background?: string | undefined | SignalLike<string | undefined>;
		/** @deprecated See https://developer.mozilla.org/en-US/docs/Web/MathML/Element/mstyle#color */
		color?: string | undefined | SignalLike<string | undefined>;
		/** @deprecated See https://developer.mozilla.org/en-US/docs/Web/MathML/Element/mstyle#fontsize */
		fontsize?: string | undefined | SignalLike<string | undefined>;
		/** @deprecated See https://developer.mozilla.org/en-US/docs/Web/MathML/Element/mstyle#fontstyle */
		fontstyle?: string | undefined | SignalLike<string | undefined>;
		/** @deprecated See https://developer.mozilla.org/en-US/docs/Web/MathML/Element/mstyle#fontweight */
		fontweight?: string | undefined | SignalLike<string | undefined>;
		/** @deprecated See https://developer.mozilla.org/en-US/docs/Web/MathML/Element/mstyle#scriptminsize */
		scriptminsize?: string | undefined | SignalLike<string | undefined>;
		/** @deprecated See https://developer.mozilla.org/en-US/docs/Web/MathML/Element/mstyle#scriptsizemultiplier */
		scriptsizemultiplier?: string | undefined | SignalLike<string | undefined>;
	}

	export interface HTMLMSubElement extends MathMLElement {
		/** @deprecated See https://developer.mozilla.org/en-US/docs/Web/MathML/Element/msub#subscriptshift */
		subscriptshift?: string | undefined | SignalLike<string | undefined>;
	}

	export interface HTMLMSubsupElement extends MathMLElement {
		/** @deprecated See https://developer.mozilla.org/en-US/docs/Web/MathML/Element/msubsup#subscriptshift */
		subscriptshift?: string | undefined | SignalLike<string | undefined>;
		/** @deprecated See https://developer.mozilla.org/en-US/docs/Web/MathML/Element/msubsup#superscriptshift */
		superscriptshift?: string | undefined | SignalLike<string | undefined>;
	}

	export interface HTMLMSupElement extends MathMLElement {
		/** @deprecated See https://developer.mozilla.org/en-US/docs/Web/MathML/Element/msup#superscriptshift */
		superscriptshift?: string | undefined | SignalLike<string | undefined>;
	}

	export interface HTMLMTableElement extends MathMLElement {
		/** Non-standard attribute See https://developer.mozilla.org/en-US/docs/Web/MathML/Element/mtable#align */
		align?:
			| 'axis'
			| 'baseline'
			| 'bottom'
			| 'center'
			| 'top'
			| undefined
			| SignalLike<
					'axis' | 'baseline' | 'bottom' | 'center' | 'top' | undefined
			  >;
		/** Non-standard attribute See https://developer.mozilla.org/en-US/docs/Web/MathML/Element/mtable#columnalign */
		columnalign?:
			| 'center'
			| 'left'
			| 'right'
			| undefined
			| SignalLike<'center' | 'left' | 'right' | undefined>;
		/** Non-standard attribute See https://developer.mozilla.org/en-US/docs/Web/MathML/Element/mtable#columnlines */
		columnlines?:
			| 'dashed'
			| 'none'
			| 'solid'
			| undefined
			| SignalLike<'dashed' | 'none' | 'solid' | undefined>;
		/** Non-standard attribute See https://developer.mozilla.org/en-US/docs/Web/MathML/Element/mtable#columnspacing */
		columnspacing?: string | undefined | SignalLike<string | undefined>;
		/** Non-standard attribute See https://developer.mozilla.org/en-US/docs/Web/MathML/Element/mtable#frame */
		frame?:
			| 'dashed'
			| 'none'
			| 'solid'
			| undefined
			| SignalLike<'dashed' | 'none' | 'solid' | undefined>;
		/** Non-standard attribute See https://developer.mozilla.org/en-US/docs/Web/MathML/Element/mtable#framespacing */
		framespacing?: string | undefined | SignalLike<string | undefined>;
		/** Non-standard attribute See https://developer.mozilla.org/en-US/docs/Web/MathML/Element/mtable#rowalign */
		rowalign?:
			| 'axis'
			| 'baseline'
			| 'bottom'
			| 'center'
			| 'top'
			| undefined
			| SignalLike<
					'axis' | 'baseline' | 'bottom' | 'center' | 'top' | undefined
			  >;
		/** Non-standard attribute See https://developer.mozilla.org/en-US/docs/Web/MathML/Element/mtable#rowlines */
		rowlines?:
			| 'dashed'
			| 'none'
			| 'solid'
			| undefined
			| SignalLike<'dashed' | 'none' | 'solid' | undefined>;
		/** Non-standard attribute See https://developer.mozilla.org/en-US/docs/Web/MathML/Element/mtable#rowspacing */
		rowspacing?: string | undefined | SignalLike<string | undefined>;
		/** Non-standard attribute See https://developer.mozilla.org/en-US/docs/Web/MathML/Element/mtable#width */
		width?: string | undefined | SignalLike<string | undefined>;
	}

	export interface HTMLMTdElement extends MathMLElement {
		columnspan?: number | undefined | SignalLike<number | undefined>;
		rowspan?: number | undefined | SignalLike<number | undefined>;
		/** Non-standard attribute See https://developer.mozilla.org/en-US/docs/Web/MathML/Element/mtd#columnalign */
		columnalign?:
			| 'center'
			| 'left'
			| 'right'
			| undefined
			| SignalLike<'center' | 'left' | 'right' | undefined>;
		/** Non-standard attribute See https://developer.mozilla.org/en-US/docs/Web/MathML/Element/mtd#rowalign */
		rowalign?:
			| 'axis'
			| 'baseline'
			| 'bottom'
			| 'center'
			| 'top'
			| undefined
			| SignalLike<
					'axis' | 'baseline' | 'bottom' | 'center' | 'top' | undefined
			  >;
	}

	export interface HTMLMTextElement extends MathMLElement {}

	export interface HTMLMTrElement extends MathMLElement {
		/** Non-standard attribute See https://developer.mozilla.org/en-US/docs/Web/MathML/Element/mtr#columnalign */
		columnalign?:
			| 'center'
			| 'left'
			| 'right'
			| undefined
			| SignalLike<'center' | 'left' | 'right' | undefined>;
		/** Non-standard attribute See https://developer.mozilla.org/en-US/docs/Web/MathML/Element/mtr#rowalign */
		rowalign?:
			| 'axis'
			| 'baseline'
			| 'bottom'
			| 'center'
			| 'top'
			| undefined
			| SignalLike<
					'axis' | 'baseline' | 'bottom' | 'center' | 'top' | undefined
			  >;
	}

	export interface HTMLMUnderElement extends MathMLElement {
		accentunder?: boolean | undefined | SignalLike<boolean | undefined>;
	}

	export interface HTMLMUnderoverElement extends MathMLElement {
		accent?: boolean | undefined | SignalLike<boolean | undefined>;
		accentunder?: boolean | undefined | SignalLike<boolean | undefined>;
	}

	export interface HTMLSemanticsElement extends MathMLElement {}

	export interface IntrinsicElements {
>>>>>>> 7eef3e0f
		// HTML
		a: HTMLAttributes<HTMLAnchorElement>;
		abbr: HTMLAttributes<HTMLElement>;
		address: HTMLAttributes<HTMLElement>;
		area: HTMLAttributes<HTMLAreaElement>;
		article: HTMLAttributes<HTMLElement>;
		aside: HTMLAttributes<HTMLElement>;
		audio: HTMLAttributes<HTMLAudioElement>;
		b: HTMLAttributes<HTMLElement>;
		base: HTMLAttributes<HTMLBaseElement>;
		bdi: HTMLAttributes<HTMLElement>;
		bdo: HTMLAttributes<HTMLElement>;
		big: HTMLAttributes<HTMLElement>;
		blockquote: HTMLAttributes<HTMLQuoteElement>;
		body: HTMLAttributes<HTMLBodyElement>;
		br: HTMLAttributes<HTMLBRElement>;
		button: HTMLAttributes<HTMLButtonElement>;
		canvas: HTMLAttributes<HTMLCanvasElement>;
		caption: HTMLAttributes<HTMLTableCaptionElement>;
		cite: HTMLAttributes<HTMLElement>;
		code: HTMLAttributes<HTMLElement>;
		col: HTMLAttributes<HTMLTableColElement>;
		colgroup: HTMLAttributes<HTMLTableColElement>;
		data: HTMLAttributes<HTMLDataElement>;
		datalist: HTMLAttributes<HTMLDataListElement>;
		dd: HTMLAttributes<HTMLElement>;
		del: HTMLAttributes<HTMLModElement>;
		details: HTMLAttributes<HTMLDetailsElement>;
		dfn: HTMLAttributes<HTMLElement>;
		dialog: HTMLAttributes<HTMLDialogElement>;
		div: HTMLAttributes<HTMLDivElement>;
		dl: HTMLAttributes<HTMLDListElement>;
		dt: HTMLAttributes<HTMLElement>;
		em: HTMLAttributes<HTMLElement>;
		embed: HTMLAttributes<HTMLEmbedElement>;
		fieldset: HTMLAttributes<HTMLFieldSetElement>;
		figcaption: HTMLAttributes<HTMLElement>;
		figure: HTMLAttributes<HTMLElement>;
		footer: HTMLAttributes<HTMLElement>;
		form: HTMLAttributes<HTMLFormElement>;
		h1: HTMLAttributes<HTMLHeadingElement>;
		h2: HTMLAttributes<HTMLHeadingElement>;
		h3: HTMLAttributes<HTMLHeadingElement>;
		h4: HTMLAttributes<HTMLHeadingElement>;
		h5: HTMLAttributes<HTMLHeadingElement>;
		h6: HTMLAttributes<HTMLHeadingElement>;
		head: HTMLAttributes<HTMLHeadElement>;
		header: HTMLAttributes<HTMLElement>;
		hgroup: HTMLAttributes<HTMLElement>;
		hr: HTMLAttributes<HTMLHRElement>;
		html: HTMLAttributes<HTMLHtmlElement>;
		i: HTMLAttributes<HTMLElement>;
		iframe: HTMLAttributes<HTMLIFrameElement>;
		img: HTMLAttributes<HTMLImageElement>;
		input: HTMLAttributes<HTMLInputElement>;
		ins: HTMLAttributes<HTMLModElement>;
		kbd: HTMLAttributes<HTMLElement>;
		keygen: HTMLAttributes<HTMLUnknownElement>;
		label: HTMLAttributes<HTMLLabelElement>;
		legend: HTMLAttributes<HTMLLegendElement>;
		li: HTMLAttributes<HTMLLIElement>;
		link: HTMLAttributes<HTMLLinkElement>;
		main: HTMLAttributes<HTMLElement>;
		map: HTMLAttributes<HTMLMapElement>;
		mark: HTMLAttributes<HTMLElement>;
		marquee: HTMLAttributes<HTMLMarqueeElement>;
		menu: HTMLAttributes<HTMLMenuElement>;
		menuitem: HTMLAttributes<HTMLUnknownElement>;
		meta: HTMLAttributes<HTMLMetaElement>;
		meter: HTMLAttributes<HTMLMeterElement>;
		nav: HTMLAttributes<HTMLElement>;
		noscript: HTMLAttributes<HTMLElement>;
		object: HTMLAttributes<HTMLObjectElement>;
		ol: HTMLAttributes<HTMLOListElement>;
		optgroup: HTMLAttributes<HTMLOptGroupElement>;
		option: HTMLAttributes<HTMLOptionElement>;
		output: HTMLAttributes<HTMLOutputElement>;
		p: HTMLAttributes<HTMLParagraphElement>;
		param: HTMLAttributes<HTMLParamElement>;
		picture: HTMLAttributes<HTMLPictureElement>;
		pre: HTMLAttributes<HTMLPreElement>;
		progress: HTMLAttributes<HTMLProgressElement>;
		q: HTMLAttributes<HTMLQuoteElement>;
		rp: HTMLAttributes<HTMLElement>;
		rt: HTMLAttributes<HTMLElement>;
		ruby: HTMLAttributes<HTMLElement>;
		s: HTMLAttributes<HTMLElement>;
		samp: HTMLAttributes<HTMLElement>;
		script: HTMLAttributes<HTMLScriptElement>;
		search: HTMLAttributes<HTMLElement>;
		section: HTMLAttributes<HTMLElement>;
		select: HTMLAttributes<HTMLSelectElement>;
		slot: HTMLAttributes<HTMLSlotElement>;
		small: HTMLAttributes<HTMLElement>;
		source: HTMLAttributes<HTMLSourceElement>;
		span: HTMLAttributes<HTMLSpanElement>;
		strong: HTMLAttributes<HTMLElement>;
		style: HTMLAttributes<HTMLStyleElement>;
		sub: HTMLAttributes<HTMLElement>;
		summary: HTMLAttributes<HTMLElement>;
		sup: HTMLAttributes<HTMLElement>;
		table: HTMLAttributes<HTMLTableElement>;
		tbody: HTMLAttributes<HTMLTableSectionElement>;
		td: HTMLAttributes<HTMLTableCellElement>;
		template: HTMLAttributes<HTMLTemplateElement>;
		textarea: HTMLAttributes<HTMLTextAreaElement>;
		tfoot: HTMLAttributes<HTMLTableSectionElement>;
		th: HTMLAttributes<HTMLTableCellElement>;
		thead: HTMLAttributes<HTMLTableSectionElement>;
		time: HTMLAttributes<HTMLTimeElement>;
		title: HTMLAttributes<HTMLTitleElement>;
		tr: HTMLAttributes<HTMLTableRowElement>;
		track: HTMLAttributes<HTMLTrackElement>;
		u: HTMLAttributes<HTMLElement>;
		ul: HTMLAttributes<HTMLUListElement>;
		var: HTMLAttributes<HTMLElement>;
		video: HTMLAttributes<HTMLVideoElement>;
		wbr: HTMLAttributes<HTMLElement>;
<<<<<<< HEAD
=======

		//SVG
		svg: SVGAttributes<SVGSVGElement>;
		animate: SVGAttributes<SVGAnimateElement>;
		circle: SVGAttributes<SVGCircleElement>;
		animateMotion: SVGAttributes<SVGAnimateMotionElement>;
		animateTransform: SVGAttributes<SVGAnimateTransformElement>;
		clipPath: SVGAttributes<SVGClipPathElement>;
		defs: SVGAttributes<SVGDefsElement>;
		desc: SVGAttributes<SVGDescElement>;
		ellipse: SVGAttributes<SVGEllipseElement>;
		feBlend: SVGAttributes<SVGFEBlendElement>;
		feColorMatrix: SVGAttributes<SVGFEColorMatrixElement>;
		feComponentTransfer: SVGAttributes<SVGFEComponentTransferElement>;
		feComposite: SVGAttributes<SVGFECompositeElement>;
		feConvolveMatrix: SVGAttributes<SVGFEConvolveMatrixElement>;
		feDiffuseLighting: SVGAttributes<SVGFEDiffuseLightingElement>;
		feDisplacementMap: SVGAttributes<SVGFEDisplacementMapElement>;
		feDistantLight: SVGAttributes<SVGFEDistantLightElement>;
		feDropShadow: SVGAttributes<SVGFEDropShadowElement>;
		feFlood: SVGAttributes<SVGFEFloodElement>;
		feFuncA: SVGAttributes<SVGFEFuncAElement>;
		feFuncB: SVGAttributes<SVGFEFuncBElement>;
		feFuncG: SVGAttributes<SVGFEFuncGElement>;
		feFuncR: SVGAttributes<SVGFEFuncRElement>;
		feGaussianBlur: SVGAttributes<SVGFEGaussianBlurElement>;
		feImage: SVGAttributes<SVGFEImageElement>;
		feMerge: SVGAttributes<SVGFEMergeElement>;
		feMergeNode: SVGAttributes<SVGFEMergeNodeElement>;
		feMorphology: SVGAttributes<SVGFEMorphologyElement>;
		feOffset: SVGAttributes<SVGFEOffsetElement>;
		fePointLight: SVGAttributes<SVGFEPointLightElement>;
		feSpecularLighting: SVGAttributes<SVGFESpecularLightingElement>;
		feSpotLight: SVGAttributes<SVGFESpotLightElement>;
		feTile: SVGAttributes<SVGFETileElement>;
		feTurbulence: SVGAttributes<SVGFETurbulenceElement>;
		filter: SVGAttributes<SVGFilterElement>;
		foreignObject: SVGAttributes<SVGForeignObjectElement>;
		g: SVGAttributes<SVGGElement>;
		image: SVGAttributes<SVGImageElement>;
		line: SVGAttributes<SVGLineElement>;
		linearGradient: SVGAttributes<SVGLinearGradientElement>;
		marker: SVGAttributes<SVGMarkerElement>;
		mask: SVGAttributes<SVGMaskElement>;
		metadata: SVGAttributes<SVGMetadataElement>;
		mpath: SVGAttributes<SVGMPathElement>;
		path: SVGAttributes<SVGPathElement>;
		pattern: SVGAttributes<SVGPatternElement>;
		polygon: SVGAttributes<SVGPolygonElement>;
		polyline: SVGAttributes<SVGPolylineElement>;
		radialGradient: SVGAttributes<SVGRadialGradientElement>;
		rect: SVGAttributes<SVGRectElement>;
		set: SVGAttributes<SVGSetElement>;
		stop: SVGAttributes<SVGStopElement>;
		switch: SVGAttributes<SVGSwitchElement>;
		symbol: SVGAttributes<SVGSymbolElement>;
		text: SVGAttributes<SVGTextElement>;
		textPath: SVGAttributes<SVGTextPathElement>;
		tspan: SVGAttributes<SVGTSpanElement>;
		use: SVGAttributes<SVGUseElement>;
		view: SVGAttributes<SVGViewElement>;

		// MathML See https://developer.mozilla.org/en-US/docs/Web/MathML
		'annotation-xml': MathMLAttributes<HTMLAnnotationXmlElement>;
		annotation: MathMLAttributes<HTMLAnnotationElement>;
		/** @deprecated See https://developer.mozilla.org/en-US/docs/Web/MathML/Element/maction */
		maction: MathMLAttributes<HTMLMActionElement>;
		math: MathMLAttributes<HTMLMathElement>;
		/** This feature is non-standard. See https://developer.mozilla.org/en-US/docs/Web/MathML/Element/menclose  */
		menclose: MathMLAttributes<HTMLMEncloseElement>;
		merror: MathMLAttributes<HTMLMErrorElement>;
		/** @deprecated See https://developer.mozilla.org/en-US/docs/Web/MathML/Element/mfenced */
		mfenced: HTMLAttributes<HTMLMFencedElement>;
		mfrac: MathMLAttributes<HTMLMFracElement>;
		mi: MathMLAttributes<HTMLMiElement>;
		mmultiscripts: MathMLAttributes<HTMLMmultiScriptsElement>;
		mn: MathMLAttributes<HTMLMNElement>;
		mo: MathMLAttributes<HTMLMOElement>;
		mover: MathMLAttributes<HTMLMOverElement>;
		mpadded: MathMLAttributes<HTMLMPaddedElement>;
		mphantom: MathMLAttributes<HTMLMPhantomElement>;
		mprescripts: MathMLAttributes<HTMLMPrescriptsElement>;
		mroot: MathMLAttributes<HTMLMRootElement>;
		mrow: MathMLAttributes<HTMLMRowElement>;
		ms: MathMLAttributes<HTMLMSElement>;
		mspace: MathMLAttributes<HTMLMSpaceElement>;
		msqrt: MathMLAttributes<HTMLMSqrtElement>;
		mstyle: MathMLAttributes<HTMLMStyleElement>;
		msub: MathMLAttributes<HTMLMSubElement>;
		msubsup: MathMLAttributes<HTMLMSubsupElement>;
		msup: MathMLAttributes<HTMLMSupElement>;
		mtable: MathMLAttributes<HTMLMTableElement>;
		mtd: MathMLAttributes<HTMLMTdElement>;
		mtext: MathMLAttributes<HTMLMTextElement>;
		mtr: MathMLAttributes<HTMLMTrElement>;
		munder: MathMLAttributes<HTMLMUnderElement>;
		munderover: MathMLAttributes<HTMLMUnderoverElement>;
		semantics: MathMLAttributes<HTMLSemanticsElement>;
>>>>>>> 7eef3e0f
	}
}<|MERGE_RESOLUTION|>--- conflicted
+++ resolved
@@ -2568,7 +2568,340 @@
 			| SignalLike<number | string | undefined>;
 	}
 
-<<<<<<< HEAD
+	export interface MathMLAttributes<Target extends EventTarget = MathMLElement>
+		extends HTMLAttributes<Target> {
+		dir?: 'ltr' | 'rtl' | undefined | SignalLike<'ltr' | 'rtl' | undefined>;
+		displaystyle?: boolean | undefined | SignalLike<boolean | undefined>;
+		/** @deprecated This feature is non-standard. See https://developer.mozilla.org/en-US/docs/Web/MathML/Global_attributes/href  */
+		href?: string | undefined | SignalLike<string | undefined>;
+		/** @deprecated See https://developer.mozilla.org/en-US/docs/Web/MathML/Global_attributes/mathbackground */
+		mathbackground?: string | undefined | SignalLike<string | undefined>;
+		/** @deprecated See https://developer.mozilla.org/en-US/docs/Web/MathML/Global_attributes/mathcolor */
+		mathcolor?: string | undefined | SignalLike<string | undefined>;
+		/** @deprecated See https://developer.mozilla.org/en-US/docs/Web/MathML/Global_attributes/mathsize */
+		mathsize?: string | undefined | SignalLike<string | undefined>;
+		nonce?: string | undefined | SignalLike<string | undefined>;
+		scriptlevel?: string | undefined | SignalLike<string | undefined>;
+	}
+
+	export interface HTMLAnnotationElement extends MathMLElement {
+		encoding?: string | undefined | SignalLike<string | undefined>;
+		/** @deprecated See https://developer.mozilla.org/en-US/docs/Web/MathML/Element/semantics#src */
+		src?: string | undefined | SignalLike<string | undefined>;
+	}
+
+	export interface HTMLAnnotationXmlElement extends MathMLElement {
+		encoding?: string | undefined | SignalLike<string | undefined>;
+		/** @deprecated See https://developer.mozilla.org/en-US/docs/Web/MathML/Element/semantics#src */
+		src?: string | undefined | SignalLike<string | undefined>;
+	}
+
+	export interface HTMLMActionElement extends MathMLElement {
+		/** @deprecated See https://developer.mozilla.org/en-US/docs/Web/MathML/Element/maction#actiontype */
+		actiontype?:
+			| 'statusline'
+			| 'toggle'
+			| undefined
+			| SignalLike<'statusline' | 'toggle' | undefined>;
+		/** @deprecated See https://developer.mozilla.org/en-US/docs/Web/MathML/Element/maction#selection */
+		selection?: string | undefined | SignalLike<string | undefined>;
+	}
+
+	export interface HTMLMathElement extends MathMLElement {
+		display?:
+			| 'block'
+			| 'inline'
+			| undefined
+			| SignalLike<'block' | 'inline' | undefined>;
+	}
+
+	export interface HTMLMEncloseElement extends MathMLElement {
+		notation?: string | undefined | SignalLike<string | undefined>;
+	}
+
+	export interface HTMLMErrorElement extends MathMLElement {}
+
+	export interface HTMLMFencedElement extends MathMLElement {
+		close?: string | undefined | SignalLike<string | undefined>;
+		open?: string | undefined | SignalLike<string | undefined>;
+		separators?: string | undefined | SignalLike<string | undefined>;
+	}
+
+	export interface HTMLMFracElement extends MathMLElement {
+		/** @deprecated See https://developer.mozilla.org/en-US/docs/Web/MathML/Element/mfrac#denomalign */
+		denomalign?:
+			| 'center'
+			| 'left'
+			| 'right'
+			| undefined
+			| SignalLike<'center' | 'left' | 'right' | undefined>;
+		linethickness?: string | undefined | SignalLike<string | undefined>;
+		/** @deprecated See https://developer.mozilla.org/en-US/docs/Web/MathML/Element/mfrac#numalign */
+		numalign?:
+			| 'center'
+			| 'left'
+			| 'right'
+			| undefined
+			| SignalLike<'center' | 'left' | 'right' | undefined>;
+	}
+
+	export interface HTMLMiElement extends MathMLElement {
+		/** The only value allowed in the current specification is normal (case insensitive)
+		 * See https://developer.mozilla.org/en-US/docs/Web/MathML/Element/mi#mathvariant */
+		mathvariant?:
+			| 'normal'
+			| 'bold'
+			| 'italic'
+			| 'bold-italic'
+			| 'double-struck'
+			| 'bold-fraktur'
+			| 'script'
+			| 'bold-script'
+			| 'fraktur'
+			| 'sans-serif'
+			| 'bold-sans-serif'
+			| 'sans-serif-italic'
+			| 'sans-serif-bold-italic'
+			| 'monospace'
+			| 'initial'
+			| 'tailed'
+			| 'looped'
+			| 'stretched'
+			| undefined
+			| SignalLike<
+					| 'normal'
+					| 'bold'
+					| 'italic'
+					| 'bold-italic'
+					| 'double-struck'
+					| 'bold-fraktur'
+					| 'script'
+					| 'bold-script'
+					| 'fraktur'
+					| 'sans-serif'
+					| 'bold-sans-serif'
+					| 'sans-serif-italic'
+					| 'sans-serif-bold-italic'
+					| 'monospace'
+					| 'initial'
+					| 'tailed'
+					| 'looped'
+					| 'stretched'
+					| undefined
+			  >;
+	}
+
+	export interface HTMLMmultiScriptsElement extends MathMLElement {
+		/** @deprecated See https://developer.mozilla.org/en-US/docs/Web/MathML/Element/mmultiscripts#subscriptshift */
+		subscriptshift?: string | undefined | SignalLike<string | undefined>;
+		/** @deprecated See https://developer.mozilla.org/en-US/docs/Web/MathML/Element/mmultiscripts#superscriptshift */
+		superscriptshift?: string | undefined | SignalLike<string | undefined>;
+	}
+
+	export interface HTMLMNElement extends MathMLElement {}
+
+	export interface HTMLMOElement extends MathMLElement {
+		/** Non-standard attribute See https://developer.mozilla.org/en-US/docs/Web/MathML/Element/mo#accent */
+		accent?: boolean | undefined | SignalLike<boolean | undefined>;
+		fence?: boolean | undefined | SignalLike<boolean | undefined>;
+		largeop?: boolean | undefined | SignalLike<boolean | undefined>;
+		lspace?: string | undefined | SignalLike<string | undefined>;
+		maxsize?: string | undefined | SignalLike<string | undefined>;
+		minsize?: string | undefined | SignalLike<string | undefined>;
+		movablelimits?: boolean | undefined | SignalLike<boolean | undefined>;
+		rspace?: string | undefined | SignalLike<string | undefined>;
+		separator?: boolean | undefined | SignalLike<boolean | undefined>;
+		stretchy?: boolean | undefined | SignalLike<boolean | undefined>;
+		symmetric?: boolean | undefined | SignalLike<boolean | undefined>;
+	}
+
+	export interface HTMLMOverElement extends MathMLElement {
+		accent?: boolean | undefined | SignalLike<boolean | undefined>;
+	}
+
+	export interface HTMLMPaddedElement extends MathMLElement {
+		depth?: string | undefined | SignalLike<string | undefined>;
+		height?: string | undefined | SignalLike<string | undefined>;
+		lspace?: string | undefined | SignalLike<string | undefined>;
+		voffset?: string | undefined | SignalLike<string | undefined>;
+		width?: string | undefined | SignalLike<string | undefined>;
+	}
+
+	export interface HTMLMPhantomElement extends MathMLElement {}
+
+	export interface HTMLMPrescriptsElement extends MathMLElement {}
+
+	export interface HTMLMRootElement extends MathMLElement {}
+
+	export interface HTMLMRowElement extends MathMLElement {}
+
+	export interface HTMLMSElement extends MathMLElement {
+		/** @deprecated See https://developer.mozilla.org/en-US/docs/Web/MathML/Element/ms#browser_compatibility */
+		lquote?: string | undefined | SignalLike<string | undefined>;
+		/** @deprecated See https://developer.mozilla.org/en-US/docs/Web/MathML/Element/ms#browser_compatibility */
+		rquote?: string | undefined | SignalLike<string | undefined>;
+	}
+
+	export interface HTMLMSpaceElement extends MathMLElement {
+		depth?: string | undefined | SignalLike<string | undefined>;
+		height?: string | undefined | SignalLike<string | undefined>;
+		width?: string | undefined | SignalLike<string | undefined>;
+	}
+
+	export interface HTMLMSqrtElement extends MathMLElement {}
+
+	export interface HTMLMStyleElement extends MathMLElement {
+		/** @deprecated See https://developer.mozilla.org/en-US/docs/Web/MathML/Element/mstyle#background */
+		background?: string | undefined | SignalLike<string | undefined>;
+		/** @deprecated See https://developer.mozilla.org/en-US/docs/Web/MathML/Element/mstyle#color */
+		color?: string | undefined | SignalLike<string | undefined>;
+		/** @deprecated See https://developer.mozilla.org/en-US/docs/Web/MathML/Element/mstyle#fontsize */
+		fontsize?: string | undefined | SignalLike<string | undefined>;
+		/** @deprecated See https://developer.mozilla.org/en-US/docs/Web/MathML/Element/mstyle#fontstyle */
+		fontstyle?: string | undefined | SignalLike<string | undefined>;
+		/** @deprecated See https://developer.mozilla.org/en-US/docs/Web/MathML/Element/mstyle#fontweight */
+		fontweight?: string | undefined | SignalLike<string | undefined>;
+		/** @deprecated See https://developer.mozilla.org/en-US/docs/Web/MathML/Element/mstyle#scriptminsize */
+		scriptminsize?: string | undefined | SignalLike<string | undefined>;
+		/** @deprecated See https://developer.mozilla.org/en-US/docs/Web/MathML/Element/mstyle#scriptsizemultiplier */
+		scriptsizemultiplier?: string | undefined | SignalLike<string | undefined>;
+	}
+
+	export interface HTMLMSubElement extends MathMLElement {
+		/** @deprecated See https://developer.mozilla.org/en-US/docs/Web/MathML/Element/msub#subscriptshift */
+		subscriptshift?: string | undefined | SignalLike<string | undefined>;
+	}
+
+	export interface HTMLMSubsupElement extends MathMLElement {
+		/** @deprecated See https://developer.mozilla.org/en-US/docs/Web/MathML/Element/msubsup#subscriptshift */
+		subscriptshift?: string | undefined | SignalLike<string | undefined>;
+		/** @deprecated See https://developer.mozilla.org/en-US/docs/Web/MathML/Element/msubsup#superscriptshift */
+		superscriptshift?: string | undefined | SignalLike<string | undefined>;
+	}
+
+	export interface HTMLMSupElement extends MathMLElement {
+		/** @deprecated See https://developer.mozilla.org/en-US/docs/Web/MathML/Element/msup#superscriptshift */
+		superscriptshift?: string | undefined | SignalLike<string | undefined>;
+	}
+
+	export interface HTMLMTableElement extends MathMLElement {
+		/** Non-standard attribute See https://developer.mozilla.org/en-US/docs/Web/MathML/Element/mtable#align */
+		align?:
+			| 'axis'
+			| 'baseline'
+			| 'bottom'
+			| 'center'
+			| 'top'
+			| undefined
+			| SignalLike<
+					'axis' | 'baseline' | 'bottom' | 'center' | 'top' | undefined
+			  >;
+		/** Non-standard attribute See https://developer.mozilla.org/en-US/docs/Web/MathML/Element/mtable#columnalign */
+		columnalign?:
+			| 'center'
+			| 'left'
+			| 'right'
+			| undefined
+			| SignalLike<'center' | 'left' | 'right' | undefined>;
+		/** Non-standard attribute See https://developer.mozilla.org/en-US/docs/Web/MathML/Element/mtable#columnlines */
+		columnlines?:
+			| 'dashed'
+			| 'none'
+			| 'solid'
+			| undefined
+			| SignalLike<'dashed' | 'none' | 'solid' | undefined>;
+		/** Non-standard attribute See https://developer.mozilla.org/en-US/docs/Web/MathML/Element/mtable#columnspacing */
+		columnspacing?: string | undefined | SignalLike<string | undefined>;
+		/** Non-standard attribute See https://developer.mozilla.org/en-US/docs/Web/MathML/Element/mtable#frame */
+		frame?:
+			| 'dashed'
+			| 'none'
+			| 'solid'
+			| undefined
+			| SignalLike<'dashed' | 'none' | 'solid' | undefined>;
+		/** Non-standard attribute See https://developer.mozilla.org/en-US/docs/Web/MathML/Element/mtable#framespacing */
+		framespacing?: string | undefined | SignalLike<string | undefined>;
+		/** Non-standard attribute See https://developer.mozilla.org/en-US/docs/Web/MathML/Element/mtable#rowalign */
+		rowalign?:
+			| 'axis'
+			| 'baseline'
+			| 'bottom'
+			| 'center'
+			| 'top'
+			| undefined
+			| SignalLike<
+					'axis' | 'baseline' | 'bottom' | 'center' | 'top' | undefined
+			  >;
+		/** Non-standard attribute See https://developer.mozilla.org/en-US/docs/Web/MathML/Element/mtable#rowlines */
+		rowlines?:
+			| 'dashed'
+			| 'none'
+			| 'solid'
+			| undefined
+			| SignalLike<'dashed' | 'none' | 'solid' | undefined>;
+		/** Non-standard attribute See https://developer.mozilla.org/en-US/docs/Web/MathML/Element/mtable#rowspacing */
+		rowspacing?: string | undefined | SignalLike<string | undefined>;
+		/** Non-standard attribute See https://developer.mozilla.org/en-US/docs/Web/MathML/Element/mtable#width */
+		width?: string | undefined | SignalLike<string | undefined>;
+	}
+
+	export interface HTMLMTdElement extends MathMLElement {
+		columnspan?: number | undefined | SignalLike<number | undefined>;
+		rowspan?: number | undefined | SignalLike<number | undefined>;
+		/** Non-standard attribute See https://developer.mozilla.org/en-US/docs/Web/MathML/Element/mtd#columnalign */
+		columnalign?:
+			| 'center'
+			| 'left'
+			| 'right'
+			| undefined
+			| SignalLike<'center' | 'left' | 'right' | undefined>;
+		/** Non-standard attribute See https://developer.mozilla.org/en-US/docs/Web/MathML/Element/mtd#rowalign */
+		rowalign?:
+			| 'axis'
+			| 'baseline'
+			| 'bottom'
+			| 'center'
+			| 'top'
+			| undefined
+			| SignalLike<
+					'axis' | 'baseline' | 'bottom' | 'center' | 'top' | undefined
+			  >;
+	}
+
+	export interface HTMLMTextElement extends MathMLElement {}
+
+	export interface HTMLMTrElement extends MathMLElement {
+		/** Non-standard attribute See https://developer.mozilla.org/en-US/docs/Web/MathML/Element/mtr#columnalign */
+		columnalign?:
+			| 'center'
+			| 'left'
+			| 'right'
+			| undefined
+			| SignalLike<'center' | 'left' | 'right' | undefined>;
+		/** Non-standard attribute See https://developer.mozilla.org/en-US/docs/Web/MathML/Element/mtr#rowalign */
+		rowalign?:
+			| 'axis'
+			| 'baseline'
+			| 'bottom'
+			| 'center'
+			| 'top'
+			| undefined
+			| SignalLike<
+					'axis' | 'baseline' | 'bottom' | 'center' | 'top' | undefined
+			  >;
+	}
+
+	export interface HTMLMUnderElement extends MathMLElement {
+		accentunder?: boolean | undefined | SignalLike<boolean | undefined>;
+	}
+
+	export interface HTMLMUnderoverElement extends MathMLElement {
+		accent?: boolean | undefined | SignalLike<boolean | undefined>;
+		accentunder?: boolean | undefined | SignalLike<boolean | undefined>;
+	}
+
+	export interface HTMLSemanticsElement extends MathMLElement {}
+  
 	export interface IntrinsicSVGElements {
 		svg: SVGAttributes<SVGSVGElement>;
 		animate: SVGAttributes<SVGAnimateElement>;
@@ -2632,343 +2965,6 @@
 	}
 
 	export interface IntrinsicElements extends IntrinsicSVGElements {
-=======
-	export interface MathMLAttributes<Target extends EventTarget = MathMLElement>
-		extends HTMLAttributes<Target> {
-		dir?: 'ltr' | 'rtl' | undefined | SignalLike<'ltr' | 'rtl' | undefined>;
-		displaystyle?: boolean | undefined | SignalLike<boolean | undefined>;
-		/** @deprecated This feature is non-standard. See https://developer.mozilla.org/en-US/docs/Web/MathML/Global_attributes/href  */
-		href?: string | undefined | SignalLike<string | undefined>;
-		/** @deprecated See https://developer.mozilla.org/en-US/docs/Web/MathML/Global_attributes/mathbackground */
-		mathbackground?: string | undefined | SignalLike<string | undefined>;
-		/** @deprecated See https://developer.mozilla.org/en-US/docs/Web/MathML/Global_attributes/mathcolor */
-		mathcolor?: string | undefined | SignalLike<string | undefined>;
-		/** @deprecated See https://developer.mozilla.org/en-US/docs/Web/MathML/Global_attributes/mathsize */
-		mathsize?: string | undefined | SignalLike<string | undefined>;
-		nonce?: string | undefined | SignalLike<string | undefined>;
-		scriptlevel?: string | undefined | SignalLike<string | undefined>;
-	}
-
-	export interface HTMLAnnotationElement extends MathMLElement {
-		encoding?: string | undefined | SignalLike<string | undefined>;
-		/** @deprecated See https://developer.mozilla.org/en-US/docs/Web/MathML/Element/semantics#src */
-		src?: string | undefined | SignalLike<string | undefined>;
-	}
-
-	export interface HTMLAnnotationXmlElement extends MathMLElement {
-		encoding?: string | undefined | SignalLike<string | undefined>;
-		/** @deprecated See https://developer.mozilla.org/en-US/docs/Web/MathML/Element/semantics#src */
-		src?: string | undefined | SignalLike<string | undefined>;
-	}
-
-	export interface HTMLMActionElement extends MathMLElement {
-		/** @deprecated See https://developer.mozilla.org/en-US/docs/Web/MathML/Element/maction#actiontype */
-		actiontype?:
-			| 'statusline'
-			| 'toggle'
-			| undefined
-			| SignalLike<'statusline' | 'toggle' | undefined>;
-		/** @deprecated See https://developer.mozilla.org/en-US/docs/Web/MathML/Element/maction#selection */
-		selection?: string | undefined | SignalLike<string | undefined>;
-	}
-
-	export interface HTMLMathElement extends MathMLElement {
-		display?:
-			| 'block'
-			| 'inline'
-			| undefined
-			| SignalLike<'block' | 'inline' | undefined>;
-	}
-
-	export interface HTMLMEncloseElement extends MathMLElement {
-		notation?: string | undefined | SignalLike<string | undefined>;
-	}
-
-	export interface HTMLMErrorElement extends MathMLElement {}
-
-	export interface HTMLMFencedElement extends MathMLElement {
-		close?: string | undefined | SignalLike<string | undefined>;
-		open?: string | undefined | SignalLike<string | undefined>;
-		separators?: string | undefined | SignalLike<string | undefined>;
-	}
-
-	export interface HTMLMFracElement extends MathMLElement {
-		/** @deprecated See https://developer.mozilla.org/en-US/docs/Web/MathML/Element/mfrac#denomalign */
-		denomalign?:
-			| 'center'
-			| 'left'
-			| 'right'
-			| undefined
-			| SignalLike<'center' | 'left' | 'right' | undefined>;
-		linethickness?: string | undefined | SignalLike<string | undefined>;
-		/** @deprecated See https://developer.mozilla.org/en-US/docs/Web/MathML/Element/mfrac#numalign */
-		numalign?:
-			| 'center'
-			| 'left'
-			| 'right'
-			| undefined
-			| SignalLike<'center' | 'left' | 'right' | undefined>;
-	}
-
-	export interface HTMLMiElement extends MathMLElement {
-		/** The only value allowed in the current specification is normal (case insensitive)
-		 * See https://developer.mozilla.org/en-US/docs/Web/MathML/Element/mi#mathvariant */
-		mathvariant?:
-			| 'normal'
-			| 'bold'
-			| 'italic'
-			| 'bold-italic'
-			| 'double-struck'
-			| 'bold-fraktur'
-			| 'script'
-			| 'bold-script'
-			| 'fraktur'
-			| 'sans-serif'
-			| 'bold-sans-serif'
-			| 'sans-serif-italic'
-			| 'sans-serif-bold-italic'
-			| 'monospace'
-			| 'initial'
-			| 'tailed'
-			| 'looped'
-			| 'stretched'
-			| undefined
-			| SignalLike<
-					| 'normal'
-					| 'bold'
-					| 'italic'
-					| 'bold-italic'
-					| 'double-struck'
-					| 'bold-fraktur'
-					| 'script'
-					| 'bold-script'
-					| 'fraktur'
-					| 'sans-serif'
-					| 'bold-sans-serif'
-					| 'sans-serif-italic'
-					| 'sans-serif-bold-italic'
-					| 'monospace'
-					| 'initial'
-					| 'tailed'
-					| 'looped'
-					| 'stretched'
-					| undefined
-			  >;
-	}
-
-	export interface HTMLMmultiScriptsElement extends MathMLElement {
-		/** @deprecated See https://developer.mozilla.org/en-US/docs/Web/MathML/Element/mmultiscripts#subscriptshift */
-		subscriptshift?: string | undefined | SignalLike<string | undefined>;
-		/** @deprecated See https://developer.mozilla.org/en-US/docs/Web/MathML/Element/mmultiscripts#superscriptshift */
-		superscriptshift?: string | undefined | SignalLike<string | undefined>;
-	}
-
-	export interface HTMLMNElement extends MathMLElement {}
-
-	export interface HTMLMOElement extends MathMLElement {
-		/** Non-standard attribute See https://developer.mozilla.org/en-US/docs/Web/MathML/Element/mo#accent */
-		accent?: boolean | undefined | SignalLike<boolean | undefined>;
-		fence?: boolean | undefined | SignalLike<boolean | undefined>;
-		largeop?: boolean | undefined | SignalLike<boolean | undefined>;
-		lspace?: string | undefined | SignalLike<string | undefined>;
-		maxsize?: string | undefined | SignalLike<string | undefined>;
-		minsize?: string | undefined | SignalLike<string | undefined>;
-		movablelimits?: boolean | undefined | SignalLike<boolean | undefined>;
-		rspace?: string | undefined | SignalLike<string | undefined>;
-		separator?: boolean | undefined | SignalLike<boolean | undefined>;
-		stretchy?: boolean | undefined | SignalLike<boolean | undefined>;
-		symmetric?: boolean | undefined | SignalLike<boolean | undefined>;
-	}
-
-	export interface HTMLMOverElement extends MathMLElement {
-		accent?: boolean | undefined | SignalLike<boolean | undefined>;
-	}
-
-	export interface HTMLMPaddedElement extends MathMLElement {
-		depth?: string | undefined | SignalLike<string | undefined>;
-		height?: string | undefined | SignalLike<string | undefined>;
-		lspace?: string | undefined | SignalLike<string | undefined>;
-		voffset?: string | undefined | SignalLike<string | undefined>;
-		width?: string | undefined | SignalLike<string | undefined>;
-	}
-
-	export interface HTMLMPhantomElement extends MathMLElement {}
-
-	export interface HTMLMPrescriptsElement extends MathMLElement {}
-
-	export interface HTMLMRootElement extends MathMLElement {}
-
-	export interface HTMLMRowElement extends MathMLElement {}
-
-	export interface HTMLMSElement extends MathMLElement {
-		/** @deprecated See https://developer.mozilla.org/en-US/docs/Web/MathML/Element/ms#browser_compatibility */
-		lquote?: string | undefined | SignalLike<string | undefined>;
-		/** @deprecated See https://developer.mozilla.org/en-US/docs/Web/MathML/Element/ms#browser_compatibility */
-		rquote?: string | undefined | SignalLike<string | undefined>;
-	}
-
-	export interface HTMLMSpaceElement extends MathMLElement {
-		depth?: string | undefined | SignalLike<string | undefined>;
-		height?: string | undefined | SignalLike<string | undefined>;
-		width?: string | undefined | SignalLike<string | undefined>;
-	}
-
-	export interface HTMLMSqrtElement extends MathMLElement {}
-
-	export interface HTMLMStyleElement extends MathMLElement {
-		/** @deprecated See https://developer.mozilla.org/en-US/docs/Web/MathML/Element/mstyle#background */
-		background?: string | undefined | SignalLike<string | undefined>;
-		/** @deprecated See https://developer.mozilla.org/en-US/docs/Web/MathML/Element/mstyle#color */
-		color?: string | undefined | SignalLike<string | undefined>;
-		/** @deprecated See https://developer.mozilla.org/en-US/docs/Web/MathML/Element/mstyle#fontsize */
-		fontsize?: string | undefined | SignalLike<string | undefined>;
-		/** @deprecated See https://developer.mozilla.org/en-US/docs/Web/MathML/Element/mstyle#fontstyle */
-		fontstyle?: string | undefined | SignalLike<string | undefined>;
-		/** @deprecated See https://developer.mozilla.org/en-US/docs/Web/MathML/Element/mstyle#fontweight */
-		fontweight?: string | undefined | SignalLike<string | undefined>;
-		/** @deprecated See https://developer.mozilla.org/en-US/docs/Web/MathML/Element/mstyle#scriptminsize */
-		scriptminsize?: string | undefined | SignalLike<string | undefined>;
-		/** @deprecated See https://developer.mozilla.org/en-US/docs/Web/MathML/Element/mstyle#scriptsizemultiplier */
-		scriptsizemultiplier?: string | undefined | SignalLike<string | undefined>;
-	}
-
-	export interface HTMLMSubElement extends MathMLElement {
-		/** @deprecated See https://developer.mozilla.org/en-US/docs/Web/MathML/Element/msub#subscriptshift */
-		subscriptshift?: string | undefined | SignalLike<string | undefined>;
-	}
-
-	export interface HTMLMSubsupElement extends MathMLElement {
-		/** @deprecated See https://developer.mozilla.org/en-US/docs/Web/MathML/Element/msubsup#subscriptshift */
-		subscriptshift?: string | undefined | SignalLike<string | undefined>;
-		/** @deprecated See https://developer.mozilla.org/en-US/docs/Web/MathML/Element/msubsup#superscriptshift */
-		superscriptshift?: string | undefined | SignalLike<string | undefined>;
-	}
-
-	export interface HTMLMSupElement extends MathMLElement {
-		/** @deprecated See https://developer.mozilla.org/en-US/docs/Web/MathML/Element/msup#superscriptshift */
-		superscriptshift?: string | undefined | SignalLike<string | undefined>;
-	}
-
-	export interface HTMLMTableElement extends MathMLElement {
-		/** Non-standard attribute See https://developer.mozilla.org/en-US/docs/Web/MathML/Element/mtable#align */
-		align?:
-			| 'axis'
-			| 'baseline'
-			| 'bottom'
-			| 'center'
-			| 'top'
-			| undefined
-			| SignalLike<
-					'axis' | 'baseline' | 'bottom' | 'center' | 'top' | undefined
-			  >;
-		/** Non-standard attribute See https://developer.mozilla.org/en-US/docs/Web/MathML/Element/mtable#columnalign */
-		columnalign?:
-			| 'center'
-			| 'left'
-			| 'right'
-			| undefined
-			| SignalLike<'center' | 'left' | 'right' | undefined>;
-		/** Non-standard attribute See https://developer.mozilla.org/en-US/docs/Web/MathML/Element/mtable#columnlines */
-		columnlines?:
-			| 'dashed'
-			| 'none'
-			| 'solid'
-			| undefined
-			| SignalLike<'dashed' | 'none' | 'solid' | undefined>;
-		/** Non-standard attribute See https://developer.mozilla.org/en-US/docs/Web/MathML/Element/mtable#columnspacing */
-		columnspacing?: string | undefined | SignalLike<string | undefined>;
-		/** Non-standard attribute See https://developer.mozilla.org/en-US/docs/Web/MathML/Element/mtable#frame */
-		frame?:
-			| 'dashed'
-			| 'none'
-			| 'solid'
-			| undefined
-			| SignalLike<'dashed' | 'none' | 'solid' | undefined>;
-		/** Non-standard attribute See https://developer.mozilla.org/en-US/docs/Web/MathML/Element/mtable#framespacing */
-		framespacing?: string | undefined | SignalLike<string | undefined>;
-		/** Non-standard attribute See https://developer.mozilla.org/en-US/docs/Web/MathML/Element/mtable#rowalign */
-		rowalign?:
-			| 'axis'
-			| 'baseline'
-			| 'bottom'
-			| 'center'
-			| 'top'
-			| undefined
-			| SignalLike<
-					'axis' | 'baseline' | 'bottom' | 'center' | 'top' | undefined
-			  >;
-		/** Non-standard attribute See https://developer.mozilla.org/en-US/docs/Web/MathML/Element/mtable#rowlines */
-		rowlines?:
-			| 'dashed'
-			| 'none'
-			| 'solid'
-			| undefined
-			| SignalLike<'dashed' | 'none' | 'solid' | undefined>;
-		/** Non-standard attribute See https://developer.mozilla.org/en-US/docs/Web/MathML/Element/mtable#rowspacing */
-		rowspacing?: string | undefined | SignalLike<string | undefined>;
-		/** Non-standard attribute See https://developer.mozilla.org/en-US/docs/Web/MathML/Element/mtable#width */
-		width?: string | undefined | SignalLike<string | undefined>;
-	}
-
-	export interface HTMLMTdElement extends MathMLElement {
-		columnspan?: number | undefined | SignalLike<number | undefined>;
-		rowspan?: number | undefined | SignalLike<number | undefined>;
-		/** Non-standard attribute See https://developer.mozilla.org/en-US/docs/Web/MathML/Element/mtd#columnalign */
-		columnalign?:
-			| 'center'
-			| 'left'
-			| 'right'
-			| undefined
-			| SignalLike<'center' | 'left' | 'right' | undefined>;
-		/** Non-standard attribute See https://developer.mozilla.org/en-US/docs/Web/MathML/Element/mtd#rowalign */
-		rowalign?:
-			| 'axis'
-			| 'baseline'
-			| 'bottom'
-			| 'center'
-			| 'top'
-			| undefined
-			| SignalLike<
-					'axis' | 'baseline' | 'bottom' | 'center' | 'top' | undefined
-			  >;
-	}
-
-	export interface HTMLMTextElement extends MathMLElement {}
-
-	export interface HTMLMTrElement extends MathMLElement {
-		/** Non-standard attribute See https://developer.mozilla.org/en-US/docs/Web/MathML/Element/mtr#columnalign */
-		columnalign?:
-			| 'center'
-			| 'left'
-			| 'right'
-			| undefined
-			| SignalLike<'center' | 'left' | 'right' | undefined>;
-		/** Non-standard attribute See https://developer.mozilla.org/en-US/docs/Web/MathML/Element/mtr#rowalign */
-		rowalign?:
-			| 'axis'
-			| 'baseline'
-			| 'bottom'
-			| 'center'
-			| 'top'
-			| undefined
-			| SignalLike<
-					'axis' | 'baseline' | 'bottom' | 'center' | 'top' | undefined
-			  >;
-	}
-
-	export interface HTMLMUnderElement extends MathMLElement {
-		accentunder?: boolean | undefined | SignalLike<boolean | undefined>;
-	}
-
-	export interface HTMLMUnderoverElement extends MathMLElement {
-		accent?: boolean | undefined | SignalLike<boolean | undefined>;
-		accentunder?: boolean | undefined | SignalLike<boolean | undefined>;
-	}
-
-	export interface HTMLSemanticsElement extends MathMLElement {}
-
-	export interface IntrinsicElements {
->>>>>>> 7eef3e0f
 		// HTML
 		a: HTMLAttributes<HTMLAnchorElement>;
 		abbr: HTMLAttributes<HTMLElement>;
@@ -3087,69 +3083,6 @@
 		var: HTMLAttributes<HTMLElement>;
 		video: HTMLAttributes<HTMLVideoElement>;
 		wbr: HTMLAttributes<HTMLElement>;
-<<<<<<< HEAD
-=======
-
-		//SVG
-		svg: SVGAttributes<SVGSVGElement>;
-		animate: SVGAttributes<SVGAnimateElement>;
-		circle: SVGAttributes<SVGCircleElement>;
-		animateMotion: SVGAttributes<SVGAnimateMotionElement>;
-		animateTransform: SVGAttributes<SVGAnimateTransformElement>;
-		clipPath: SVGAttributes<SVGClipPathElement>;
-		defs: SVGAttributes<SVGDefsElement>;
-		desc: SVGAttributes<SVGDescElement>;
-		ellipse: SVGAttributes<SVGEllipseElement>;
-		feBlend: SVGAttributes<SVGFEBlendElement>;
-		feColorMatrix: SVGAttributes<SVGFEColorMatrixElement>;
-		feComponentTransfer: SVGAttributes<SVGFEComponentTransferElement>;
-		feComposite: SVGAttributes<SVGFECompositeElement>;
-		feConvolveMatrix: SVGAttributes<SVGFEConvolveMatrixElement>;
-		feDiffuseLighting: SVGAttributes<SVGFEDiffuseLightingElement>;
-		feDisplacementMap: SVGAttributes<SVGFEDisplacementMapElement>;
-		feDistantLight: SVGAttributes<SVGFEDistantLightElement>;
-		feDropShadow: SVGAttributes<SVGFEDropShadowElement>;
-		feFlood: SVGAttributes<SVGFEFloodElement>;
-		feFuncA: SVGAttributes<SVGFEFuncAElement>;
-		feFuncB: SVGAttributes<SVGFEFuncBElement>;
-		feFuncG: SVGAttributes<SVGFEFuncGElement>;
-		feFuncR: SVGAttributes<SVGFEFuncRElement>;
-		feGaussianBlur: SVGAttributes<SVGFEGaussianBlurElement>;
-		feImage: SVGAttributes<SVGFEImageElement>;
-		feMerge: SVGAttributes<SVGFEMergeElement>;
-		feMergeNode: SVGAttributes<SVGFEMergeNodeElement>;
-		feMorphology: SVGAttributes<SVGFEMorphologyElement>;
-		feOffset: SVGAttributes<SVGFEOffsetElement>;
-		fePointLight: SVGAttributes<SVGFEPointLightElement>;
-		feSpecularLighting: SVGAttributes<SVGFESpecularLightingElement>;
-		feSpotLight: SVGAttributes<SVGFESpotLightElement>;
-		feTile: SVGAttributes<SVGFETileElement>;
-		feTurbulence: SVGAttributes<SVGFETurbulenceElement>;
-		filter: SVGAttributes<SVGFilterElement>;
-		foreignObject: SVGAttributes<SVGForeignObjectElement>;
-		g: SVGAttributes<SVGGElement>;
-		image: SVGAttributes<SVGImageElement>;
-		line: SVGAttributes<SVGLineElement>;
-		linearGradient: SVGAttributes<SVGLinearGradientElement>;
-		marker: SVGAttributes<SVGMarkerElement>;
-		mask: SVGAttributes<SVGMaskElement>;
-		metadata: SVGAttributes<SVGMetadataElement>;
-		mpath: SVGAttributes<SVGMPathElement>;
-		path: SVGAttributes<SVGPathElement>;
-		pattern: SVGAttributes<SVGPatternElement>;
-		polygon: SVGAttributes<SVGPolygonElement>;
-		polyline: SVGAttributes<SVGPolylineElement>;
-		radialGradient: SVGAttributes<SVGRadialGradientElement>;
-		rect: SVGAttributes<SVGRectElement>;
-		set: SVGAttributes<SVGSetElement>;
-		stop: SVGAttributes<SVGStopElement>;
-		switch: SVGAttributes<SVGSwitchElement>;
-		symbol: SVGAttributes<SVGSymbolElement>;
-		text: SVGAttributes<SVGTextElement>;
-		textPath: SVGAttributes<SVGTextPathElement>;
-		tspan: SVGAttributes<SVGTSpanElement>;
-		use: SVGAttributes<SVGUseElement>;
-		view: SVGAttributes<SVGViewElement>;
 
 		// MathML See https://developer.mozilla.org/en-US/docs/Web/MathML
 		'annotation-xml': MathMLAttributes<HTMLAnnotationXmlElement>;
@@ -3187,6 +3120,5 @@
 		munder: MathMLAttributes<HTMLMUnderElement>;
 		munderover: MathMLAttributes<HTMLMUnderoverElement>;
 		semantics: MathMLAttributes<HTMLSemanticsElement>;
->>>>>>> 7eef3e0f
 	}
 }