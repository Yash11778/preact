--- conflicted
+++ resolved
@@ -32,7 +32,6 @@
 	return createVNode(tag, props, null, key, ref);
 }
 
-<<<<<<< HEAD
 /**
  * Create a VNode (used internally by Preact)
  * @param {import('./internal').VNode["tag"]} tag The node name or Component
@@ -44,10 +43,7 @@
  * diffing it against its children
  * @returns {import('./internal').VNode}
  */
-function createVNode(tag, props, text, key) {
-=======
 function createVNode(tag, props, text, key, ref) {
->>>>>>> edf5a833
 	// V8 seems to be better at detecting type shapes if the object is allocated from the same call site
 	// Do not inline into createElement and coerceToVNode!
 	return { tag, props, text, key, ref, _children: null, _el: null, _component: null };
