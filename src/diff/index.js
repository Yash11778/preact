import { EMPTY_OBJ, EMPTY_ARR } from '../constants';
import { Component, enqueueRender } from '../component';
import { coerceToVNode, Fragment } from '../create-element';
import { diffChildren, toChildArray } from './children';
import { diffProps } from './props';
import { assign, removeNode } from '../util';
import options from '../options';

/**
 * Diff two virtual nodes and apply proper changes to the DOM
 * @param {import('../internal').PreactElement} parentDom The parent of the DOM element
 * @param {import('../internal').VNode | null} newVNode The new virtual node
 * @param {import('../internal').VNode | null} oldVNode The old virtual node
 * @param {object} context The current context object
 * @param {boolean} isSvg Whether or not this element is an SVG node
 * @param {Array<import('../internal').PreactElement>} excessDomChildren
 * @param {Array<import('../internal').Component>} mounts A list of newly
 * mounted components
 * @param {Element | Text} oldDom The current attached DOM
 * element any new dom elements should be placed around. Likely `null` on first
 * render (except when hydrating). Can be a sibling DOM element when diffing
 * Fragments that have siblings. In most cases, it starts out as `oldChildren[0]._dom`.
 */
export function diff(parentDom, newVNode, oldVNode, context, isSvg, excessDomChildren, mounts, force, oldDom) {
	let c, tmp, isNew, oldProps, oldState, snapshot,
		newType = newVNode.type, clearProcessingException;

	// When passing through createElement it assigns the object
	// constructor as undefined. This to prevent JSON-injection.
	if (newVNode.constructor !== undefined) return null;

	if (tmp = options._diff) tmp(newVNode);

	try {
		outer: if (typeof newType==='function') {

			// Necessary for createContext api. Setting this property will pass
			// the context value as `this.context` just for this component.
			tmp = newType.contextType;
			let provider = tmp && context[tmp._id];
			let cctx = tmp ? (provider ? provider.props.value : tmp._defaultValue) : context;

			// Get component and set it to `c`
			if (oldVNode._component) {
				c = newVNode._component = oldVNode._component;
				clearProcessingException = c._processingException = c._pendingError;
			}
			else {
				// Instantiate the new component
				if (newType.prototype && newType.prototype.render) {
					newVNode._component = c = new newType(newVNode.props, cctx); // eslint-disable-line new-cap
				}
				else {
					newVNode._component = c = new Component(newVNode.props, cctx);
					c.constructor = newType;
					c.render = doRender;
				}
				if (provider) provider.sub(c);

				c.props = newVNode.props;
				if (!c.state) c.state = {};
				c.context = cctx;
				c._context = context;
				isNew = c._dirty = true;
				c._renderCallbacks = [];
			}

			// Invoke getDerivedStateFromProps
			if (c._nextState==null) {
				c._nextState = c.state;
			}
			if (newType.getDerivedStateFromProps!=null) {
				assign(c._nextState==c.state ? (c._nextState = assign({}, c._nextState)) : c._nextState, newType.getDerivedStateFromProps(newVNode.props, c._nextState));
			}

			// Invoke pre-render lifecycle methods
			if (isNew) {
				if (newType.getDerivedStateFromProps==null && c.componentWillMount!=null) c.componentWillMount();
				if (c.componentDidMount!=null) mounts.push(c);
			}
			else {
				if (newType.getDerivedStateFromProps==null && force==null && c.componentWillReceiveProps!=null) {
					c.componentWillReceiveProps(newVNode.props, cctx);
				}

				if (!force && c.shouldComponentUpdate!=null && c.shouldComponentUpdate(newVNode.props, c._nextState, cctx)===false) {
					c.props = newVNode.props;
					c.state = c._nextState;
					c._dirty = false;
					c._vnode = newVNode;
					newVNode._dom = oldVNode._dom;
					newVNode._lastDomChild = oldVNode._lastDomChild;
					newVNode._children = oldVNode._children;
					break outer;
				}

				if (c.componentWillUpdate!=null) {
					c.componentWillUpdate(newVNode.props, c._nextState, cctx);
				}
			}

			oldProps = c.props;
			oldState = c.state;

			c.context = cctx;
			c.props = newVNode.props;
			c.state = c._nextState;

			if (tmp = options._render) tmp(newVNode);

			c._dirty = false;

			try {
				tmp = c.render(c.props, c.state, c.context);
				let isTopLevelFragment = tmp != null && tmp.type == Fragment && tmp.key == null;
				toChildArray(isTopLevelFragment ? tmp.props.children : tmp, newVNode._children=[], coerceToVNode, true);
			}
			catch (e) {
<<<<<<< HEAD
				if ((tmp = options._catchRender) && tmp(e, c)) return;
=======
				if ((tmp = options.catchRender) && tmp(e, newVNode)) return;
>>>>>>> c37cfeea
				throw e;
			}

			if (c.getChildContext!=null) {
				context = assign(assign({}, context), c.getChildContext());
			}

			if (!isNew && c.getSnapshotBeforeUpdate!=null) {
				snapshot = c.getSnapshotBeforeUpdate(oldProps, oldState);
			}

			diffChildren(parentDom, newVNode, oldVNode, context, isSvg, excessDomChildren, mounts, oldDom);

			// Only change the fields on the component once they represent the new state of the DOM
			c.base = newVNode._dom;
			c._vnode = newVNode;
			c._parentDom = parentDom;

			while (tmp=c._renderCallbacks.pop()) tmp.call(c);

			// Don't call componentDidUpdate on mount or when we bailed out via
			// `shouldComponentUpdate`
			if (!isNew && oldProps!=null && c.componentDidUpdate!=null) {
				c.componentDidUpdate(oldProps, oldState, snapshot);
			}
		}
		else {
			newVNode._dom = diffElementNodes(oldVNode._dom, newVNode, oldVNode, context, isSvg, excessDomChildren, mounts);
		}

		if (clearProcessingException) {
			c._pendingError = c._processingException = null;
		}

		if (tmp = options.diffed) tmp(newVNode);
	}
	catch (e) {
		catchErrorInComponent(e, newVNode._parent);
	}

	return newVNode._dom;
}

export function commitRoot(mounts, root) {
	let c;
	while ((c = mounts.pop())) {
		try {
			c.componentDidMount();
		}
		catch (e) {
			catchErrorInComponent(e, c._vnode._parent);
		}
	}

	if (options._commit) options._commit(root);
}

/**
 * Diff two virtual nodes representing DOM element
 * @param {import('../internal').PreactElement} dom The DOM element representing
 * the virtual nodes being diffed
 * @param {import('../internal').VNode} newVNode The new virtual node
 * @param {import('../internal').VNode} oldVNode The old virtual node
 * @param {object} context The current context object
 * @param {boolean} isSvg Whether or not this DOM node is an SVG node
 * @param {*} excessDomChildren
 * @param {Array<import('../internal').Component>} mounts An array of newly
 * mounted components
 * @returns {import('../internal').PreactElement}
 */
function diffElementNodes(dom, newVNode, oldVNode, context, isSvg, excessDomChildren, mounts) {
	let i;
	let oldProps = oldVNode.props;
	let newProps = newVNode.props;

	// Tracks entering and exiting SVG namespace when descending through the tree.
	isSvg = newVNode.type==='svg' || isSvg;

	if (dom==null && excessDomChildren!=null) {
		for (i=0; i<excessDomChildren.length; i++) {
			const child = excessDomChildren[i];
			if (child!=null && (newVNode.type===null ? child.nodeType===3 : child.localName===newVNode.type)) {
				dom = child;
				excessDomChildren[i] = null;
				break;
			}
		}
	}

	if (dom==null) {
		if (newVNode.type===null) {
			return document.createTextNode(newProps);
		}
		dom = isSvg ? document.createElementNS('http://www.w3.org/2000/svg', newVNode.type) : document.createElement(newVNode.type);
		// we created a new parent, so none of the previously attached children can be reused:
		excessDomChildren = null;
	}

	if (newVNode.type===null) {
		if (oldProps !== newProps) {
			dom.data = newProps;
		}
	}
	else {
		if (excessDomChildren!=null && dom.childNodes!=null) {
			excessDomChildren = EMPTY_ARR.slice.call(dom.childNodes);
		}
		if (newVNode!==oldVNode) {
			let oldProps = oldVNode.props || EMPTY_OBJ;
			let newProps = newVNode.props;

			let oldHtml = oldProps.dangerouslySetInnerHTML;
			let newHtml = newProps.dangerouslySetInnerHTML;
			if ((newHtml || oldHtml) && excessDomChildren==null) {
				// Avoid re-applying the same '__html' if it did not changed between re-render
				if (!newHtml || !oldHtml || newHtml.__html!=oldHtml.__html) {
					dom.innerHTML = newHtml && newHtml.__html || '';
				}
			}
			if (newProps.multiple) {
				dom.multiple = newProps.multiple;
			}

			diffChildren(dom, newVNode, oldVNode, context, newVNode.type==='foreignObject' ? false : isSvg, excessDomChildren, mounts, EMPTY_OBJ);
			diffProps(dom, newProps, oldProps, isSvg);
		}
	}

	return dom;
}

/**
 * Invoke or update a ref, depending on whether it is a function or object ref.
 * @param {object|function} ref
 * @param {any} value
 * @param {import('../internal').VNode} parentVNode
 */
export function applyRef(ref, value, parentVNode) {
	try {
		if (typeof ref=='function') ref(value);
		else ref.current = value;
	}
	catch (e) {
		catchErrorInComponent(e, parentVNode);
	}
}

/**
 * Unmount a virtual node from the tree and apply DOM changes
 * @param {import('../internal').VNode} vnode The virtual node to unmount
 * @param {import('../internal').VNode} parentVNode The parent of the VNode that
 * initiated the unmount
 * @param {boolean} [skipRemove] Flag that indicates that a parent node of the
 * current element is already detached from the DOM.
 */
export function unmount(vnode, parentVNode, skipRemove) {
	let r;
	if (options.unmount) options.unmount(vnode);

	if (r = vnode.ref) {
		applyRef(r, null, parentVNode);
	}

	let dom;
	if (!skipRemove && vnode._lastDomChild==null) {
		skipRemove = (dom = vnode._dom)!=null;
	}

	vnode._dom = vnode._lastDomChild = null;

	if ((r = vnode._component)!=null) {
		if (r.componentWillUnmount) {
			try {
				r.componentWillUnmount();
			}
			catch (e) {
				catchErrorInComponent(e, parentVNode);
			}
		}

		r.base = r._parentDom = null;
	}

	if (r = vnode._children) {
		for (let i = 0; i < r.length; i++) {
			if (r[i]) unmount(r[i], parentVNode, skipRemove);
		}
	}

	if (dom!=null) removeNode(dom);
}

/** The `.render()` method for a PFC backing instance. */
function doRender(props, state, context) {
	return this.constructor(props, context);
}

/**
 * Find the closest error boundary to a thrown error and call it
 * @param {object} error The thrown value
 * @param {import('../internal').VNode} vnode The first ancestor
 * VNode check for error boundary behaviors
 */
<<<<<<< HEAD
function catchErrorInComponent(error, component) {
	if (options._catchError) { options._catchError(error, component); }
=======
function catchErrorInComponent(error, vnode) {
	if (options.catchError) { options.catchError(error, vnode); }
>>>>>>> c37cfeea

	/** @type {import('../internal').Component} */
	let component;

	for (; vnode; vnode = vnode._parent) {
		if ((component = vnode._component) && !component._processingException) {
			try {
				if (component.constructor && component.constructor.getDerivedStateFromError!=null) {
					component.setState(component.constructor.getDerivedStateFromError(error));
				}
				else if (component.componentDidCatch!=null) {
					component.componentDidCatch(error);
				}
				else {
					continue;
				}
				return enqueueRender(component._pendingError = component);
			}
			catch (e) {
				error = e;
			}
		}
	}

	throw error;
}<|MERGE_RESOLUTION|>--- conflicted
+++ resolved
@@ -116,11 +116,7 @@
 				toChildArray(isTopLevelFragment ? tmp.props.children : tmp, newVNode._children=[], coerceToVNode, true);
 			}
 			catch (e) {
-<<<<<<< HEAD
-				if ((tmp = options._catchRender) && tmp(e, c)) return;
-=======
-				if ((tmp = options.catchRender) && tmp(e, newVNode)) return;
->>>>>>> c37cfeea
+				if ((tmp = options._catchRender) && tmp(e, newVNode)) return;
 				throw e;
 			}
 
@@ -324,13 +320,8 @@
  * @param {import('../internal').VNode} vnode The first ancestor
  * VNode check for error boundary behaviors
  */
-<<<<<<< HEAD
-function catchErrorInComponent(error, component) {
-	if (options._catchError) { options._catchError(error, component); }
-=======
 function catchErrorInComponent(error, vnode) {
-	if (options.catchError) { options.catchError(error, vnode); }
->>>>>>> c37cfeea
+	if (options._catchError) { options._catchError(error, vnode); }
 
 	/** @type {import('../internal').Component} */
 	let component;
