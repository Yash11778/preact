import * as _hooks from '../../hooks';
import * as preact from '../../src';
import { JSXInternal } from '../../src/jsx';
import * as _Suspense from './suspense';
import * as _SuspenseList from './suspense-list';

// export default React;
export = React;
export as namespace React;
declare namespace React {
	// Export JSX
	export import JSX = JSXInternal;

	// Hooks
	export import CreateHandle = _hooks.CreateHandle;
	export import EffectCallback = _hooks.EffectCallback;
	export import Inputs = _hooks.Inputs;
	export import PropRef = _hooks.PropRef;
	export import Reducer = _hooks.Reducer;
	export import Dispatch = _hooks.Dispatch;
	export import SetStateAction = _hooks.StateUpdater;
	export import useCallback = _hooks.useCallback;
	export import useContext = _hooks.useContext;
	export import useDebugValue = _hooks.useDebugValue;
	export import useEffect = _hooks.useEffect;
	export import useImperativeHandle = _hooks.useImperativeHandle;
	export import useId = _hooks.useId;
	export import useLayoutEffect = _hooks.useLayoutEffect;
	export import useMemo = _hooks.useMemo;
	export import useReducer = _hooks.useReducer;
	export import useRef = _hooks.useRef;
	export import useState = _hooks.useState;
	// React 18 hooks
	export import useInsertionEffect = _hooks.useLayoutEffect;
	export function useTransition(): [false, typeof startTransition];
	export function useDeferredValue<T = any>(val: T): T;
	export function useSyncExternalStore<T>(
		subscribe: (flush: () => void) => () => void,
		getSnapshot: () => T
	): T;

	// Preact Defaults
	export import Context = preact.Context;
	export import ContextType = preact.ContextType;
	export import RefObject = preact.RefObject;
	export import Component = preact.Component;
	export import FunctionComponent = preact.FunctionComponent;
	export import ComponentType = preact.ComponentType;
	export import ComponentClass = preact.ComponentClass;
	export import FC = preact.FunctionComponent;
	export import createContext = preact.createContext;
	export import Ref = preact.Ref;
	export import createRef = preact.createRef;
	export import Fragment = preact.Fragment;
	export import createElement = preact.createElement;
	export import cloneElement = preact.cloneElement;
	export import ComponentProps = preact.ComponentProps;
	export import ReactNode = preact.ComponentChild;
	export import ReactElement = preact.VNode;
	export import Consumer = preact.Consumer;

	// Suspense
	export import Suspense = _Suspense.Suspense;
	export import lazy = _Suspense.lazy;
	export import SuspenseList = _SuspenseList.SuspenseList;

	// Compat
	export import StrictMode = preact.Fragment;
	export const version: string;
	export function startTransition(cb: () => void): void;

	// HTML
	export interface HTMLAttributes<T extends EventTarget>
		extends JSXInternal.HTMLAttributes<T> {}
<<<<<<< HEAD

=======
	export interface HTMLProps<T extends EventTarget>
		extends JSXInternal.HTMLAttributes<T>,
			preact.ClassAttributes<T> {}
>>>>>>> 7eef3e0f
	export import DetailedHTMLProps = JSXInternal.DetailedHTMLProps;
	export import CSSProperties = JSXInternal.CSSProperties;

	export interface SVGProps<T extends EventTarget>
		extends JSXInternal.SVGAttributes<T>,
			preact.ClassAttributes<T> {}

	interface SVGAttributes extends JSXInternal.SVGAttributes {}

	interface ReactSVG extends JSXInternal.IntrinsicSVGElements {}

	type HTMLAttributeReferrerPolicy =
		| ''
		| 'no-referrer'
		| 'no-referrer-when-downgrade'
		| 'origin'
		| 'origin-when-cross-origin'
		| 'same-origin'
		| 'strict-origin'
		| 'strict-origin-when-cross-origin'
		| 'unsafe-url';

	type HTMLAttributeAnchorTarget =
		| '_self'
		| '_blank'
		| '_parent'
		| '_top'
		| (string & {});

	interface AnchorHTMLAttributes<T> extends HTMLAttributes<T> {
		download?: any;
		href?: string | undefined;
		hrefLang?: string | undefined;
		media?: string | undefined;
		ping?: string | undefined;
		target?: HTMLAttributeAnchorTarget | undefined;
		type?: string | undefined;
		referrerPolicy?: HTMLAttributeReferrerPolicy | undefined;
	}

	interface AudioHTMLAttributes<T> extends MediaHTMLAttributes<T> {}

	interface AreaHTMLAttributes<T> extends HTMLAttributes<T> {
		alt?: string | undefined;
		coords?: string | undefined;
		download?: any;
		href?: string | undefined;
		hrefLang?: string | undefined;
		media?: string | undefined;
		referrerPolicy?: HTMLAttributeReferrerPolicy | undefined;
		shape?: string | undefined;
		target?: string | undefined;
	}

	interface BaseHTMLAttributes<T> extends HTMLAttributes<T> {
		href?: string | undefined;
		target?: string | undefined;
	}

	interface BlockquoteHTMLAttributes<T> extends HTMLAttributes<T> {
		cite?: string | undefined;
	}

	interface ButtonHTMLAttributes<T> extends HTMLAttributes<T> {
		disabled?: boolean | undefined;
		form?: string | undefined;
		formAction?: string | undefined;
		formEncType?: string | undefined;
		formMethod?: string | undefined;
		formNoValidate?: boolean | undefined;
		formTarget?: string | undefined;
		name?: string | undefined;
		type?: 'submit' | 'reset' | 'button' | undefined;
		value?: string | ReadonlyArray<string> | number | undefined;
	}

	interface CanvasHTMLAttributes<T> extends HTMLAttributes<T> {
		height?: number | string | undefined;
		width?: number | string | undefined;
	}

	interface ColHTMLAttributes<T> extends HTMLAttributes<T> {
		span?: number | undefined;
		width?: number | string | undefined;
	}

	interface ColgroupHTMLAttributes<T> extends HTMLAttributes<T> {
		span?: number | undefined;
	}

	interface DataHTMLAttributes<T> extends HTMLAttributes<T> {
		value?: string | ReadonlyArray<string> | number | undefined;
	}

	interface DetailsHTMLAttributes<T> extends HTMLAttributes<T> {
		open?: boolean | undefined;
		onToggle?: ReactEventHandler<T> | undefined;
	}

	interface DelHTMLAttributes<T> extends HTMLAttributes<T> {
		cite?: string | undefined;
		dateTime?: string | undefined;
	}

	interface DialogHTMLAttributes<T> extends HTMLAttributes<T> {
		onCancel?: ReactEventHandler<T> | undefined;
		onClose?: ReactEventHandler<T> | undefined;
		open?: boolean | undefined;
	}

	interface EmbedHTMLAttributes<T> extends HTMLAttributes<T> {
		height?: number | string | undefined;
		src?: string | undefined;
		type?: string | undefined;
		width?: number | string | undefined;
	}

	interface FieldsetHTMLAttributes<T> extends HTMLAttributes<T> {
		disabled?: boolean | undefined;
		form?: string | undefined;
		name?: string | undefined;
	}

	interface FormHTMLAttributes<T> extends HTMLAttributes<T> {
		acceptCharset?: string | undefined;
		action?: string | undefined;
		autoComplete?: string | undefined;
		encType?: string | undefined;
		method?: string | undefined;
		name?: string | undefined;
		noValidate?: boolean | undefined;
		target?: string | undefined;
	}

	interface HtmlHTMLAttributes<T> extends HTMLAttributes<T> {
		manifest?: string | undefined;
	}

	interface IframeHTMLAttributes<T> extends HTMLAttributes<T> {
		allow?: string | undefined;
		allowFullScreen?: boolean | undefined;
		allowTransparency?: boolean | undefined;
		/** @deprecated */
		frameBorder?: number | string | undefined;
		height?: number | string | undefined;
		loading?: 'eager' | 'lazy' | undefined;
		/** @deprecated */
		marginHeight?: number | undefined;
		/** @deprecated */
		marginWidth?: number | undefined;
		name?: string | undefined;
		referrerPolicy?: HTMLAttributeReferrerPolicy | undefined;
		sandbox?: string | undefined;
		/** @deprecated */
		scrolling?: string | undefined;
		seamless?: boolean | undefined;
		src?: string | undefined;
		srcDoc?: string | undefined;
		width?: number | string | undefined;
	}

	interface ImgHTMLAttributes<T> extends HTMLAttributes<T> {
		alt?: string | undefined;
		crossOrigin?: CrossOrigin;
		decoding?: 'async' | 'auto' | 'sync' | undefined;
		height?: number | string | undefined;
		loading?: 'eager' | 'lazy' | undefined;
		referrerPolicy?: HTMLAttributeReferrerPolicy | undefined;
		sizes?: string | undefined;
		src?: string | undefined;
		srcSet?: string | undefined;
		useMap?: string | undefined;
		width?: number | string | undefined;
	}

	interface InsHTMLAttributes<T> extends HTMLAttributes<T> {
		cite?: string | undefined;
		dateTime?: string | undefined;
	}

	type HTMLInputTypeAttribute =
		| 'button'
		| 'checkbox'
		| 'color'
		| 'date'
		| 'datetime-local'
		| 'email'
		| 'file'
		| 'hidden'
		| 'image'
		| 'month'
		| 'number'
		| 'password'
		| 'radio'
		| 'range'
		| 'reset'
		| 'search'
		| 'submit'
		| 'tel'
		| 'text'
		| 'time'
		| 'url'
		| 'week'
		| (string & {});

	interface InputHTMLAttributes<T> extends HTMLAttributes<T> {
		accept?: string | undefined;
		alt?: string | undefined;
		autoComplete?: string | undefined;
		capture?: boolean | 'user' | 'environment' | undefined; // https://www.w3.org/TR/html-media-capture/#the-capture-attribute
		checked?: boolean | undefined;
		disabled?: boolean | undefined;
		enterKeyHint?:
			| 'enter'
			| 'done'
			| 'go'
			| 'next'
			| 'previous'
			| 'search'
			| 'send'
			| undefined;
		form?: string | undefined;
		formAction?: string | undefined;
		formEncType?: string | undefined;
		formMethod?: string | undefined;
		formNoValidate?: boolean | undefined;
		formTarget?: string | undefined;
		height?: number | string | undefined;
		list?: string | undefined;
		max?: number | string | undefined;
		maxLength?: number | undefined;
		min?: number | string | undefined;
		minLength?: number | undefined;
		multiple?: boolean | undefined;
		name?: string | undefined;
		pattern?: string | undefined;
		placeholder?: string | undefined;
		readOnly?: boolean | undefined;
		required?: boolean | undefined;
		size?: number | undefined;
		src?: string | undefined;
		step?: number | string | undefined;
		type?: HTMLInputTypeAttribute | undefined;
		value?: string | ReadonlyArray<string> | number | undefined;
		width?: number | string | undefined;

		onChange?: ChangeEventHandler<T> | undefined;
	}

	interface KeygenHTMLAttributes<T> extends HTMLAttributes<T> {
		challenge?: string | undefined;
		disabled?: boolean | undefined;
		form?: string | undefined;
		keyType?: string | undefined;
		keyParams?: string | undefined;
		name?: string | undefined;
	}

	interface LabelHTMLAttributes<T> extends HTMLAttributes<T> {
		form?: string | undefined;
		htmlFor?: string | undefined;
	}

	interface LiHTMLAttributes<T> extends HTMLAttributes<T> {
		value?: string | ReadonlyArray<string> | number | undefined;
	}

	interface LinkHTMLAttributes<T> extends HTMLAttributes<T> {
		as?: string | undefined;
		crossOrigin?: CrossOrigin;
		fetchPriority?: 'high' | 'low' | 'auto';
		href?: string | undefined;
		hrefLang?: string | undefined;
		integrity?: string | undefined;
		media?: string | undefined;
		imageSrcSet?: string | undefined;
		referrerPolicy?: HTMLAttributeReferrerPolicy | undefined;
		sizes?: string | undefined;
		type?: string | undefined;
		charSet?: string | undefined;
	}

	interface MapHTMLAttributes<T> extends HTMLAttributes<T> {
		name?: string | undefined;
	}

	interface MenuHTMLAttributes<T> extends HTMLAttributes<T> {
		type?: string | undefined;
	}

	interface MediaHTMLAttributes<T> extends HTMLAttributes<T> {
		autoPlay?: boolean | undefined;
		controls?: boolean | undefined;
		controlsList?: string | undefined;
		crossOrigin?: CrossOrigin;
		loop?: boolean | undefined;
		mediaGroup?: string | undefined;
		muted?: boolean | undefined;
		playsInline?: boolean | undefined;
		preload?: string | undefined;
		src?: string | undefined;
	}

	interface MetaHTMLAttributes<T> extends HTMLAttributes<T> {
		charSet?: string | undefined;
		httpEquiv?: string | undefined;
		name?: string | undefined;
		media?: string | undefined;
	}

	interface MeterHTMLAttributes<T> extends HTMLAttributes<T> {
		form?: string | undefined;
		high?: number | undefined;
		low?: number | undefined;
		max?: number | string | undefined;
		min?: number | string | undefined;
		optimum?: number | undefined;
		value?: string | ReadonlyArray<string> | number | undefined;
	}

	interface QuoteHTMLAttributes<T> extends HTMLAttributes<T> {
		cite?: string | undefined;
	}

	interface ObjectHTMLAttributes<T> extends HTMLAttributes<T> {
		classID?: string | undefined;
		data?: string | undefined;
		form?: string | undefined;
		height?: number | string | undefined;
		name?: string | undefined;
		type?: string | undefined;
		useMap?: string | undefined;
		width?: number | string | undefined;
		wmode?: string | undefined;
	}

	interface OlHTMLAttributes<T> extends HTMLAttributes<T> {
		reversed?: boolean | undefined;
		start?: number | undefined;
		type?: '1' | 'a' | 'A' | 'i' | 'I' | undefined;
	}

	interface OptgroupHTMLAttributes<T> extends HTMLAttributes<T> {
		disabled?: boolean | undefined;
		label?: string | undefined;
	}

	interface OptionHTMLAttributes<T> extends HTMLAttributes<T> {
		disabled?: boolean | undefined;
		label?: string | undefined;
		selected?: boolean | undefined;
		value?: string | ReadonlyArray<string> | number | undefined;
	}

	interface OutputHTMLAttributes<T> extends HTMLAttributes<T> {
		form?: string | undefined;
		htmlFor?: string | undefined;
		name?: string | undefined;
	}

	interface ParamHTMLAttributes<T> extends HTMLAttributes<T> {
		name?: string | undefined;
		value?: string | ReadonlyArray<string> | number | undefined;
	}

	interface ProgressHTMLAttributes<T> extends HTMLAttributes<T> {
		max?: number | string | undefined;
		value?: string | ReadonlyArray<string> | number | undefined;
	}

	interface SlotHTMLAttributes<T> extends HTMLAttributes<T> {
		name?: string | undefined;
	}

	interface ScriptHTMLAttributes<T> extends HTMLAttributes<T> {
		async?: boolean | undefined;
		/** @deprecated */
		charSet?: string | undefined;
		crossOrigin?: CrossOrigin;
		defer?: boolean | undefined;
		integrity?: string | undefined;
		noModule?: boolean | undefined;
		referrerPolicy?: HTMLAttributeReferrerPolicy | undefined;
		src?: string | undefined;
		type?: string | undefined;
	}

	interface SelectHTMLAttributes<T> extends HTMLAttributes<T> {
		autoComplete?: string | undefined;
		disabled?: boolean | undefined;
		form?: string | undefined;
		multiple?: boolean | undefined;
		name?: string | undefined;
		required?: boolean | undefined;
		size?: number | undefined;
		value?: string | ReadonlyArray<string> | number | undefined;
		onChange?: ChangeEventHandler<T> | undefined;
	}

	interface SourceHTMLAttributes<T> extends HTMLAttributes<T> {
		height?: number | string | undefined;
		media?: string | undefined;
		sizes?: string | undefined;
		src?: string | undefined;
		srcSet?: string | undefined;
		type?: string | undefined;
		width?: number | string | undefined;
	}

	interface StyleHTMLAttributes<T> extends HTMLAttributes<T> {
		media?: string | undefined;
		scoped?: boolean | undefined;
		type?: string | undefined;
	}

	interface TableHTMLAttributes<T> extends HTMLAttributes<T> {
		cellPadding?: number | string | undefined;
		cellSpacing?: number | string | undefined;
		summary?: string | undefined;
		width?: number | string | undefined;
	}

	interface TextareaHTMLAttributes<T> extends HTMLAttributes<T> {
		autoComplete?: string | undefined;
		cols?: number | undefined;
		dirName?: string | undefined;
		disabled?: boolean | undefined;
		form?: string | undefined;
		maxLength?: number | undefined;
		minLength?: number | undefined;
		name?: string | undefined;
		placeholder?: string | undefined;
		readOnly?: boolean | undefined;
		required?: boolean | undefined;
		rows?: number | undefined;
		value?: string | ReadonlyArray<string> | number | undefined;
		wrap?: string | undefined;

		onChange?: ChangeEventHandler<T> | undefined;
	}

	interface TdHTMLAttributes<T> extends HTMLAttributes<T> {
		align?: 'left' | 'center' | 'right' | 'justify' | 'char' | undefined;
		colSpan?: number | undefined;
		headers?: string | undefined;
		rowSpan?: number | undefined;
		scope?: string | undefined;
		abbr?: string | undefined;
		height?: number | string | undefined;
		width?: number | string | undefined;
		valign?: 'top' | 'middle' | 'bottom' | 'baseline' | undefined;
	}

	interface ThHTMLAttributes<T> extends HTMLAttributes<T> {
		align?: 'left' | 'center' | 'right' | 'justify' | 'char' | undefined;
		colSpan?: number | undefined;
		headers?: string | undefined;
		rowSpan?: number | undefined;
		scope?: string | undefined;
		abbr?: string | undefined;
	}

	interface TimeHTMLAttributes<T> extends HTMLAttributes<T> {
		dateTime?: string | undefined;
	}

	interface TrackHTMLAttributes<T> extends HTMLAttributes<T> {
		default?: boolean | undefined;
		kind?: string | undefined;
		label?: string | undefined;
		src?: string | undefined;
		srcLang?: string | undefined;
	}

	interface VideoHTMLAttributes<T> extends MediaHTMLAttributes<T> {
		height?: number | string | undefined;
		playsInline?: boolean | undefined;
		poster?: string | undefined;
		width?: number | string | undefined;
		disablePictureInPicture?: boolean | undefined;
		disableRemotePlayback?: boolean | undefined;
	}

	interface WebViewHTMLAttributes<T> extends HTMLAttributes<T> {
		allowFullScreen?: boolean | undefined;
		allowpopups?: boolean | undefined;
		autosize?: boolean | undefined;
		blinkfeatures?: string | undefined;
		disableblinkfeatures?: string | undefined;
		disableguestresize?: boolean | undefined;
		disablewebsecurity?: boolean | undefined;
		guestinstance?: string | undefined;
		httpreferrer?: string | undefined;
		nodeintegration?: boolean | undefined;
		partition?: string | undefined;
		plugins?: boolean | undefined;
		preload?: string | undefined;
		src?: string | undefined;
		useragent?: string | undefined;
		webpreferences?: string | undefined;
	}

	// Events
	export import TargetedEvent = JSXInternal.TargetedEvent;
	export import ChangeEvent = JSXInternal.TargetedEvent;
	export import ChangeEventHandler = JSXInternal.GenericEventHandler;

	export function createPortal(
		vnode: preact.ComponentChildren,
		container: preact.ContainerNode
	): preact.VNode<any>;

	export function render(
		vnode: preact.ComponentChild,
		parent: preact.ContainerNode,
		callback?: () => void
	): Component | null;

	export function hydrate(
		vnode: preact.ComponentChild,
		parent: preact.ContainerNode,
		callback?: () => void
	): Component | null;

	export function unmountComponentAtNode(
		container: preact.ContainerNode
	): boolean;

	export function createFactory(
		type: preact.VNode<any>['type']
	): (
		props?: any,
		...children: preact.ComponentChildren[]
	) => preact.VNode<any>;
	export function isValidElement(element: any): boolean;
	export function isFragment(element: any): boolean;
	export function isMemo(element: any): boolean;
	export function findDOMNode(
		component: preact.Component | Element
	): Element | null;

	export abstract class PureComponent<
		P = {},
		S = {},
		SS = any
	> extends preact.Component<P, S> {
		isPureReactComponent: boolean;
	}

	export type MemoExoticComponent<C extends preact.FunctionalComponent<any>> =
		preact.FunctionComponent<ComponentProps<C>> & {
			readonly type: C;
		};

	export function memo<P = {}>(
		component: preact.FunctionalComponent<P>,
		comparer?: (prev: P, next: P) => boolean
	): preact.FunctionComponent<P>;
	export function memo<C extends preact.FunctionalComponent<any>>(
		component: C,
		comparer?: (
			prev: preact.ComponentProps<C>,
			next: preact.ComponentProps<C>
		) => boolean
	): C;

	export interface RefAttributes<R> extends preact.Attributes {
		ref?: preact.Ref<R> | undefined;
	}

	export interface ForwardFn<P = {}, T = any> {
		(props: P, ref: ForwardedRef<T>): preact.ComponentChild;
		displayName?: string;
	}

	export interface ForwardRefExoticComponent<P>
		extends preact.FunctionComponent<P> {
		defaultProps?: Partial<P> | undefined;
	}

	export function forwardRef<R, P = {}>(
		fn: ForwardFn<P, R>
	): preact.FunctionalComponent<PropsWithoutRef<P> & { ref?: preact.Ref<R> }>;

	export type PropsWithoutRef<P> = Omit<P, 'ref'>;

	interface MutableRefObject<T> {
		current: T;
	}

	export type ForwardedRef<T> =
		| ((instance: T | null) => void)
		| MutableRefObject<T | null>
		| null;

	export type ComponentPropsWithRef<
		C extends ComponentType<any> | keyof JSXInternal.IntrinsicElements
	> = C extends new (
		props: infer P
	) => Component<any, any>
		? PropsWithoutRef<P> & RefAttributes<InstanceType<C>>
		: ComponentProps<C>;

	export function flushSync<R>(fn: () => R): R;
	export function flushSync<A, R>(fn: (a: A) => R, a: A): R;

	export function unstable_batchedUpdates(
		callback: (arg?: any) => void,
		arg?: any
	): void;

	export type PropsWithChildren<P = unknown> = P & {
		children?: preact.ComponentChild | undefined;
	};

	export const Children: {
		map<T extends preact.ComponentChild, R>(
			children: T | T[],
			fn: (child: T, i: number) => R
		): R[];
		forEach<T extends preact.ComponentChild>(
			children: T | T[],
			fn: (child: T, i: number) => void
		): void;
		count: (children: preact.ComponentChildren) => number;
		only: (children: preact.ComponentChildren) => preact.ComponentChild;
		toArray: (children: preact.ComponentChildren) => preact.VNode<{}>[];
	};

	// scheduler
	export const unstable_ImmediatePriority: number;
	export const unstable_UserBlockingPriority: number;
	export const unstable_NormalPriority: number;
	export const unstable_LowPriority: number;
	export const unstable_IdlePriority: number;
	export function unstable_runWithPriority(
		priority: number,
		callback: () => void
	): void;
	export const unstable_now: () => number;
}<|MERGE_RESOLUTION|>--- conflicted
+++ resolved
@@ -72,13 +72,9 @@
 	// HTML
 	export interface HTMLAttributes<T extends EventTarget>
 		extends JSXInternal.HTMLAttributes<T> {}
-<<<<<<< HEAD
-
-=======
 	export interface HTMLProps<T extends EventTarget>
 		extends JSXInternal.HTMLAttributes<T>,
 			preact.ClassAttributes<T> {}
->>>>>>> 7eef3e0f
 	export import DetailedHTMLProps = JSXInternal.DetailedHTMLProps;
 	export import CSSProperties = JSXInternal.CSSProperties;
 
